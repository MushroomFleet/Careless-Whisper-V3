using System.ComponentModel.DataAnnotations;
using System.IO;

namespace CarelessWhisperV2.Models;

public enum LlmProvider
{
    OpenRouter,
    Ollama
}

public class ApplicationSettings : IValidatableObject
{
    public string Theme { get; set; } = "Dark";
    public bool AutoStartWithWindows { get; set; } = false;
    public HotkeySettings Hotkeys { get; set; } = new();
    public AudioSettings Audio { get; set; } = new();
    public WhisperSettings Whisper { get; set; } = new();
    public LoggingSettings Logging { get; set; } = new();
    public LlmProvider SelectedLlmProvider { get; set; } = LlmProvider.OpenRouter; // NEW
    public OpenRouterSettings OpenRouter { get; set; } = new(); // NEW
    public OllamaSettings Ollama { get; set; } = new(); // NEW
    public AudioNotificationSettings AudioNotification { get; set; } = new(); // NEW
    public VisionSettings Vision { get; set; } = new(); // NEW V3.6.3
<<<<<<< HEAD
    public TTSSettings TTS { get; set; } = new(); // NEW for Text-to-Speech
=======
    public TtsConfiguration Tts { get; set; } = new(); // NEW V3.6.5
>>>>>>> 3c6b8d90

    public IEnumerable<ValidationResult> Validate(ValidationContext validationContext)
    {
        if (Hotkeys == null)
            yield return new ValidationResult("Hotkeys configuration is required");
        
        if (Audio == null)
            yield return new ValidationResult("Audio configuration is required");
        
        if (Whisper == null)
            yield return new ValidationResult("Whisper configuration is required");
        
        if (Logging == null)
            yield return new ValidationResult("Logging configuration is required");
            
        if (OpenRouter == null)
            yield return new ValidationResult("OpenRouter configuration is required");
            
        if (Ollama == null)
            yield return new ValidationResult("Ollama configuration is required");
    }
}

public class HotkeySettings
{
    public string PushToTalkKey { get; set; } = "F1";
    public string LlmPromptKey { get; set; } = "Shift+F2"; // NEW
    public bool RequireModifiers { get; set; } = false;
    public List<string> Modifiers { get; set; } = new();
}

public class AudioSettings
{
    public string PreferredDeviceId { get; set; } = "";
    public int SampleRate { get; set; } = 16000;
    public int BufferSize { get; set; } = 1024;
}

public class WhisperSettings
{
    public string ModelSize { get; set; } = "Base";
    public bool EnableGpuAcceleration { get; set; } = true;
    public string Language { get; set; } = "auto";
}

public class LoggingSettings
{
    public bool EnableTranscriptionLogging { get; set; } = true;
    public bool SaveAudioFiles { get; set; } = false;
    public int LogRetentionDays { get; set; } = 30;
}

public class AudioNotificationSettings : IValidatableObject
{
    public bool EnableNotifications { get; set; } = false;
    public string AudioFilePath { get; set; } = "";
    public double Volume { get; set; } = 0.5; // 0.0 to 1.0
    public bool PlayOnSpeechToText { get; set; } = true;
    public bool PlayOnLlmResponse { get; set; } = true;

    public IEnumerable<ValidationResult> Validate(ValidationContext validationContext)
    {
        if (EnableNotifications && string.IsNullOrWhiteSpace(AudioFilePath))
            yield return new ValidationResult("Audio file path is required when notifications are enabled");

        if (Volume < 0.0 || Volume > 1.0)
            yield return new ValidationResult("Volume must be between 0.0 and 1.0");

        if (EnableNotifications && !string.IsNullOrWhiteSpace(AudioFilePath))
        {
            var extension = Path.GetExtension(AudioFilePath)?.ToLowerInvariant();
            if (extension != ".wav" && extension != ".mp3")
                yield return new ValidationResult("Audio file must be .wav or .mp3 format");
        }
    }
}

public class VisionSettings : IValidatableObject
{
    public string SystemPrompt { get; set; } = "Describe the image in a single line paragraph";
    public int MaxTokens { get; set; } = 1000;
    public int ImageQuality { get; set; } = 85; // JPEG quality 1-100
    public bool EnableVisionCapture { get; set; } = true;
    public string SelectedVisionModel { get; set; } = ""; // Will use current LLM provider's model
    
    public IEnumerable<ValidationResult> Validate(ValidationContext validationContext)
    {
        if (string.IsNullOrWhiteSpace(SystemPrompt))
            yield return new ValidationResult("Vision system prompt cannot be empty");
            
        if (MaxTokens < 100 || MaxTokens > 4000)
            yield return new ValidationResult("Max tokens must be between 100 and 4000");
            
        if (ImageQuality < 1 || ImageQuality > 100)
            yield return new ValidationResult("Image quality must be between 1 and 100");
    }
}

public class TTSSettings : IValidatableObject
{
    public bool EnableTTS { get; set; } = true;
    public string SelectedVoice { get; set; } = ""; // Empty means use system default
    public int Rate { get; set; } = 0; // SAPI rate: -10 to 10, 0 is normal
    public int Volume { get; set; } = 100; // SAPI volume: 0 to 100
    
    public IEnumerable<ValidationResult> Validate(ValidationContext validationContext)
    {
        if (Rate < -10 || Rate > 10)
            yield return new ValidationResult("Speech rate must be between -10 and 10");
            
        if (Volume < 0 || Volume > 100)
            yield return new ValidationResult("Speech volume must be between 0 and 100");
    }
}
<|MERGE_RESOLUTION|>--- conflicted
+++ resolved
@@ -1,143 +1,141 @@
-using System.ComponentModel.DataAnnotations;
-using System.IO;
-
-namespace CarelessWhisperV2.Models;
-
-public enum LlmProvider
-{
-    OpenRouter,
-    Ollama
-}
-
-public class ApplicationSettings : IValidatableObject
-{
-    public string Theme { get; set; } = "Dark";
-    public bool AutoStartWithWindows { get; set; } = false;
-    public HotkeySettings Hotkeys { get; set; } = new();
-    public AudioSettings Audio { get; set; } = new();
-    public WhisperSettings Whisper { get; set; } = new();
-    public LoggingSettings Logging { get; set; } = new();
-    public LlmProvider SelectedLlmProvider { get; set; } = LlmProvider.OpenRouter; // NEW
-    public OpenRouterSettings OpenRouter { get; set; } = new(); // NEW
-    public OllamaSettings Ollama { get; set; } = new(); // NEW
-    public AudioNotificationSettings AudioNotification { get; set; } = new(); // NEW
-    public VisionSettings Vision { get; set; } = new(); // NEW V3.6.3
-<<<<<<< HEAD
-    public TTSSettings TTS { get; set; } = new(); // NEW for Text-to-Speech
-=======
-    public TtsConfiguration Tts { get; set; } = new(); // NEW V3.6.5
->>>>>>> 3c6b8d90
-
-    public IEnumerable<ValidationResult> Validate(ValidationContext validationContext)
-    {
-        if (Hotkeys == null)
-            yield return new ValidationResult("Hotkeys configuration is required");
-        
-        if (Audio == null)
-            yield return new ValidationResult("Audio configuration is required");
-        
-        if (Whisper == null)
-            yield return new ValidationResult("Whisper configuration is required");
-        
-        if (Logging == null)
-            yield return new ValidationResult("Logging configuration is required");
-            
-        if (OpenRouter == null)
-            yield return new ValidationResult("OpenRouter configuration is required");
-            
-        if (Ollama == null)
-            yield return new ValidationResult("Ollama configuration is required");
-    }
-}
-
-public class HotkeySettings
-{
-    public string PushToTalkKey { get; set; } = "F1";
-    public string LlmPromptKey { get; set; } = "Shift+F2"; // NEW
-    public bool RequireModifiers { get; set; } = false;
-    public List<string> Modifiers { get; set; } = new();
-}
-
-public class AudioSettings
-{
-    public string PreferredDeviceId { get; set; } = "";
-    public int SampleRate { get; set; } = 16000;
-    public int BufferSize { get; set; } = 1024;
-}
-
-public class WhisperSettings
-{
-    public string ModelSize { get; set; } = "Base";
-    public bool EnableGpuAcceleration { get; set; } = true;
-    public string Language { get; set; } = "auto";
-}
-
-public class LoggingSettings
-{
-    public bool EnableTranscriptionLogging { get; set; } = true;
-    public bool SaveAudioFiles { get; set; } = false;
-    public int LogRetentionDays { get; set; } = 30;
-}
-
-public class AudioNotificationSettings : IValidatableObject
-{
-    public bool EnableNotifications { get; set; } = false;
-    public string AudioFilePath { get; set; } = "";
-    public double Volume { get; set; } = 0.5; // 0.0 to 1.0
-    public bool PlayOnSpeechToText { get; set; } = true;
-    public bool PlayOnLlmResponse { get; set; } = true;
-
-    public IEnumerable<ValidationResult> Validate(ValidationContext validationContext)
-    {
-        if (EnableNotifications && string.IsNullOrWhiteSpace(AudioFilePath))
-            yield return new ValidationResult("Audio file path is required when notifications are enabled");
-
-        if (Volume < 0.0 || Volume > 1.0)
-            yield return new ValidationResult("Volume must be between 0.0 and 1.0");
-
-        if (EnableNotifications && !string.IsNullOrWhiteSpace(AudioFilePath))
-        {
-            var extension = Path.GetExtension(AudioFilePath)?.ToLowerInvariant();
-            if (extension != ".wav" && extension != ".mp3")
-                yield return new ValidationResult("Audio file must be .wav or .mp3 format");
-        }
-    }
-}
-
-public class VisionSettings : IValidatableObject
-{
-    public string SystemPrompt { get; set; } = "Describe the image in a single line paragraph";
-    public int MaxTokens { get; set; } = 1000;
-    public int ImageQuality { get; set; } = 85; // JPEG quality 1-100
-    public bool EnableVisionCapture { get; set; } = true;
-    public string SelectedVisionModel { get; set; } = ""; // Will use current LLM provider's model
-    
-    public IEnumerable<ValidationResult> Validate(ValidationContext validationContext)
-    {
-        if (string.IsNullOrWhiteSpace(SystemPrompt))
-            yield return new ValidationResult("Vision system prompt cannot be empty");
-            
-        if (MaxTokens < 100 || MaxTokens > 4000)
-            yield return new ValidationResult("Max tokens must be between 100 and 4000");
-            
-        if (ImageQuality < 1 || ImageQuality > 100)
-            yield return new ValidationResult("Image quality must be between 1 and 100");
-    }
-}
-
-public class TTSSettings : IValidatableObject
-{
-    public bool EnableTTS { get; set; } = true;
-    public string SelectedVoice { get; set; } = ""; // Empty means use system default
-    public int Rate { get; set; } = 0; // SAPI rate: -10 to 10, 0 is normal
-    public int Volume { get; set; } = 100; // SAPI volume: 0 to 100
-    
-    public IEnumerable<ValidationResult> Validate(ValidationContext validationContext)
-    {
-        if (Rate < -10 || Rate > 10)
-            yield return new ValidationResult("Speech rate must be between -10 and 10");
-            
-        if (Volume < 0 || Volume > 100)
-            yield return new ValidationResult("Speech volume must be between 0 and 100");
-    }
-}
+using System.ComponentModel.DataAnnotations;
+using System.IO;
+
+namespace CarelessWhisperV2.Models;
+
+public enum LlmProvider
+{
+    OpenRouter,
+    Ollama
+}
+
+public class ApplicationSettings : IValidatableObject
+{
+    public string Theme { get; set; } = "Dark";
+    public bool AutoStartWithWindows { get; set; } = false;
+    public HotkeySettings Hotkeys { get; set; } = new();
+    public AudioSettings Audio { get; set; } = new();
+    public WhisperSettings Whisper { get; set; } = new();
+    public LoggingSettings Logging { get; set; } = new();
+    public LlmProvider SelectedLlmProvider { get; set; } = LlmProvider.OpenRouter; // NEW
+    public OpenRouterSettings OpenRouter { get; set; } = new(); // NEW
+    public OllamaSettings Ollama { get; set; } = new(); // NEW
+    public AudioNotificationSettings AudioNotification { get; set; } = new(); // NEW
+    public VisionSettings Vision { get; set; } = new(); // NEW V3.6.3
+
+    public TTSSettings TTS { get; set; } = new(); // NEW for Text-to-Speech
+
+
+    public IEnumerable<ValidationResult> Validate(ValidationContext validationContext)
+    {
+        if (Hotkeys == null)
+            yield return new ValidationResult("Hotkeys configuration is required");
+        
+        if (Audio == null)
+            yield return new ValidationResult("Audio configuration is required");
+        
+        if (Whisper == null)
+            yield return new ValidationResult("Whisper configuration is required");
+        
+        if (Logging == null)
+            yield return new ValidationResult("Logging configuration is required");
+            
+        if (OpenRouter == null)
+            yield return new ValidationResult("OpenRouter configuration is required");
+            
+        if (Ollama == null)
+            yield return new ValidationResult("Ollama configuration is required");
+    }
+}
+
+public class HotkeySettings
+{
+    public string PushToTalkKey { get; set; } = "F1";
+    public string LlmPromptKey { get; set; } = "Shift+F2"; // NEW
+    public bool RequireModifiers { get; set; } = false;
+    public List<string> Modifiers { get; set; } = new();
+}
+
+public class AudioSettings
+{
+    public string PreferredDeviceId { get; set; } = "";
+    public int SampleRate { get; set; } = 16000;
+    public int BufferSize { get; set; } = 1024;
+}
+
+public class WhisperSettings
+{
+    public string ModelSize { get; set; } = "Base";
+    public bool EnableGpuAcceleration { get; set; } = true;
+    public string Language { get; set; } = "auto";
+}
+
+public class LoggingSettings
+{
+    public bool EnableTranscriptionLogging { get; set; } = true;
+    public bool SaveAudioFiles { get; set; } = false;
+    public int LogRetentionDays { get; set; } = 30;
+}
+
+public class AudioNotificationSettings : IValidatableObject
+{
+    public bool EnableNotifications { get; set; } = false;
+    public string AudioFilePath { get; set; } = "";
+    public double Volume { get; set; } = 0.5; // 0.0 to 1.0
+    public bool PlayOnSpeechToText { get; set; } = true;
+    public bool PlayOnLlmResponse { get; set; } = true;
+
+    public IEnumerable<ValidationResult> Validate(ValidationContext validationContext)
+    {
+        if (EnableNotifications && string.IsNullOrWhiteSpace(AudioFilePath))
+            yield return new ValidationResult("Audio file path is required when notifications are enabled");
+
+        if (Volume < 0.0 || Volume > 1.0)
+            yield return new ValidationResult("Volume must be between 0.0 and 1.0");
+
+        if (EnableNotifications && !string.IsNullOrWhiteSpace(AudioFilePath))
+        {
+            var extension = Path.GetExtension(AudioFilePath)?.ToLowerInvariant();
+            if (extension != ".wav" && extension != ".mp3")
+                yield return new ValidationResult("Audio file must be .wav or .mp3 format");
+        }
+    }
+}
+
+public class VisionSettings : IValidatableObject
+{
+    public string SystemPrompt { get; set; } = "Describe the image in a single line paragraph";
+    public int MaxTokens { get; set; } = 1000;
+    public int ImageQuality { get; set; } = 85; // JPEG quality 1-100
+    public bool EnableVisionCapture { get; set; } = true;
+    public string SelectedVisionModel { get; set; } = ""; // Will use current LLM provider's model
+    
+    public IEnumerable<ValidationResult> Validate(ValidationContext validationContext)
+    {
+        if (string.IsNullOrWhiteSpace(SystemPrompt))
+            yield return new ValidationResult("Vision system prompt cannot be empty");
+            
+        if (MaxTokens < 100 || MaxTokens > 4000)
+            yield return new ValidationResult("Max tokens must be between 100 and 4000");
+            
+        if (ImageQuality < 1 || ImageQuality > 100)
+            yield return new ValidationResult("Image quality must be between 1 and 100");
+    }
+}
+
+public class TTSSettings : IValidatableObject
+{
+    public bool EnableTTS { get; set; } = true;
+    public string SelectedVoice { get; set; } = ""; // Empty means use system default
+    public int Rate { get; set; } = 0; // SAPI rate: -10 to 10, 0 is normal
+    public int Volume { get; set; } = 100; // SAPI volume: 0 to 100
+    
+    public IEnumerable<ValidationResult> Validate(ValidationContext validationContext)
+    {
+        if (Rate < -10 || Rate > 10)
+            yield return new ValidationResult("Speech rate must be between -10 and 10");
+            
+        if (Volume < 0 || Volume > 100)
+            yield return new ValidationResult("Speech volume must be between 0 and 100");
+    }
+}