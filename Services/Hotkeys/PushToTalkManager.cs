using SharpHook;
using SharpHook.Native;
using Microsoft.Extensions.Logging;

namespace CarelessWhisperV2.Services.Hotkeys;

public class PushToTalkManager : IDisposable
{
    private readonly TaskPoolGlobalHook _hook;
    private readonly KeyCode _pushToTalkKey;
    private readonly KeyCode _llmPromptKey; // NEW
    private readonly KeyCode _visionCaptureKey; // NEW - F3 for vision capture
    private readonly KeyCode _ttsKey; // NEW - F1 for TTS
    private readonly HashSet<KeyCode> _activeModifiers; // NEW
    private readonly ILogger<PushToTalkManager> _logger;
    private bool _isTransmitting;
    private bool _isLlmMode; // NEW
    private bool _isCopyPromptMode; // NEW for Ctrl+F2
    private bool _isVisionPttMode; // NEW for Ctrl+F3 PTT
    private readonly object _transmissionLock = new object();
    private int _hookRestartCount;
    private const int MaxRestartAttempts = 3;
    private bool _disposed;

    public event Action? TransmissionStarted;
    public event Action? TransmissionEnded;
    public event Action? LlmTransmissionStarted; // NEW
    public event Action? LlmTransmissionEnded; // NEW
    public event Action? CopyPromptTransmissionStarted; // NEW for Ctrl+F2
    public event Action? CopyPromptTransmissionEnded; // NEW for Ctrl+F2
    public event Action? VisionCaptureStarted; // NEW - Shift+F3
    public event Action? VisionCaptureEnded; // NEW - Shift+F3
    public event Action? VisionCaptureWithPromptStarted; // NEW - Ctrl+F3
    public event Action? VisionCaptureWithPromptEnded; // NEW - Ctrl+F3
<<<<<<< HEAD
    public event Action? TTSTriggered; // NEW - Ctrl+F1 for clipboard TTS
    public event Action? TTSStopRequested; // NEW - Escape to stop TTS
=======
    public event Action? TtsTriggered; // NEW - Ctrl+F1 for TTS
>>>>>>> 3c6b8d90

    public PushToTalkManager(
        ILogger<PushToTalkManager> logger, 
        KeyCode pushToTalkKey = KeyCode.VcF1,
        KeyCode llmPromptKey = KeyCode.VcF2,
        KeyCode visionCaptureKey = KeyCode.VcF3) // NEW
    {
        _pushToTalkKey = pushToTalkKey;
        _llmPromptKey = llmPromptKey; // NEW
        _visionCaptureKey = visionCaptureKey; // NEW
        _activeModifiers = new HashSet<KeyCode>(); // NEW
        _logger = logger;
        _hook = new TaskPoolGlobalHook();
        
        _hook.KeyPressed += OnKeyPressed;
        _hook.KeyReleased += OnKeyReleased;
        
        // Start hook on background thread for optimal performance
        Task.Run(async () => await StartHookAsync());
    }

    private async Task StartHookAsync()
    {
        try
        {
            await _hook.RunAsync();
        }
        catch (Exception ex)
        {
            _logger.LogError(ex, "Hook failed, attempting restart");
            await RestartHook();
        }
    }

    private void OnKeyPressed(object? sender, KeyboardHookEventArgs e)
    {
        // Track modifier keys
        if (IsModifierKey(e.Data.KeyCode))
        {
            _activeModifiers.Add(e.Data.KeyCode);
            return;
        }

<<<<<<< HEAD
        // Handle Ctrl+F1 (TTS - immediate trigger, not PTT) - Check this FIRST
        if (e.Data.KeyCode == _pushToTalkKey && _activeModifiers.Contains(KeyCode.VcLeftControl))
        {
            _logger.LogDebug("TTS triggered (Ctrl+F1)");
            TTSTriggered?.Invoke();
            e.SuppressEvent = true;
        }
        // Handle F1 (Speech to Paste) - Only if Ctrl is NOT pressed
=======
        // Handle Ctrl+F1 (TTS - immediate trigger) - CHECK THIS FIRST!
        if (e.Data.KeyCode == _pushToTalkKey && _activeModifiers.Contains(KeyCode.VcLeftControl))
        {
            _logger.LogDebug("TTS triggered (Ctrl+F1)");
            TtsTriggered?.Invoke();
            e.SuppressEvent = true;
        }
        // Handle F1 (Speech to Paste) - only when Ctrl is NOT pressed
>>>>>>> 3c6b8d90
        else if (e.Data.KeyCode == _pushToTalkKey && !_activeModifiers.Contains(KeyCode.VcLeftControl))
        {
            lock (_transmissionLock)
            {
                if (!_isTransmitting)
                {
                    _isTransmitting = true;
                    _isLlmMode = false;
                    _isCopyPromptMode = false;
                    _logger.LogDebug("Push-to-talk started (Speech to Paste)");
                    TransmissionStarted?.Invoke();
                }
            }
            e.SuppressEvent = true;
        }
        // Handle Shift+F2 (Speech-Prompt to Paste)
        else if (e.Data.KeyCode == _llmPromptKey && _activeModifiers.Contains(KeyCode.VcLeftShift))
        {
            lock (_transmissionLock)
            {
                if (!_isTransmitting)
                {
                    _isTransmitting = true;
                    _isLlmMode = true;
                    _isCopyPromptMode = false;
                    _logger.LogDebug("LLM transmission started (Speech-Prompt to Paste)");
                    LlmTransmissionStarted?.Invoke();
                }
            }
            e.SuppressEvent = true;
        }
        // Handle Ctrl+F2 (Speech Copy Prompt to Paste)
        else if (e.Data.KeyCode == _llmPromptKey && _activeModifiers.Contains(KeyCode.VcLeftControl))
        {
            lock (_transmissionLock)
            {
                if (!_isTransmitting)
                {
                    _isTransmitting = true;
                    _isLlmMode = false;
                    _isCopyPromptMode = true;
                    _logger.LogDebug("Copy-prompt transmission started (Speech Copy Prompt to Paste)");
                    CopyPromptTransmissionStarted?.Invoke();
                }
            }
            e.SuppressEvent = true;
        }
        // Handle Shift+F3 (Vision Capture - immediate trigger)
        else if (e.Data.KeyCode == _visionCaptureKey && _activeModifiers.Contains(KeyCode.VcLeftShift))
        {
            _logger.LogDebug("Vision capture triggered (Shift+F3)");
            VisionCaptureStarted?.Invoke();
            e.SuppressEvent = true;
        }
        // Handle Ctrl+F3 (Vision PTT - hold/release like other PTT keys)
        else if (e.Data.KeyCode == _visionCaptureKey && _activeModifiers.Contains(KeyCode.VcLeftControl))
        {
            lock (_transmissionLock)
            {
                if (!_isTransmitting)
                {
                    _isTransmitting = true;
                    _isLlmMode = false;
                    _isCopyPromptMode = false;
                    _isVisionPttMode = true;
                    _logger.LogDebug("Vision PTT transmission started (Ctrl+F3 hold)");
                    VisionCaptureWithPromptStarted?.Invoke();
                }
            }
            e.SuppressEvent = true;
        }
        // Handle Escape key (Stop TTS - immediate trigger)
        else if (e.Data.KeyCode == KeyCode.VcEscape)
        {
            _logger.LogDebug("TTS stop requested (Escape)");
            TTSStopRequested?.Invoke();
            e.SuppressEvent = true;
        }
    }

    private void OnKeyReleased(object? sender, KeyboardHookEventArgs e)
    {
        // Track modifier keys
        if (IsModifierKey(e.Data.KeyCode))
        {
            _activeModifiers.Remove(e.Data.KeyCode);
            return;
        }

        // Handle key release for all modes - ensure F1 release only processes when Ctrl is not pressed
        if ((e.Data.KeyCode == _pushToTalkKey && !_isLlmMode && !_isCopyPromptMode && !_isVisionPttMode && !_activeModifiers.Contains(KeyCode.VcLeftControl)) || 
            (e.Data.KeyCode == _llmPromptKey && _isLlmMode) ||
            (e.Data.KeyCode == _llmPromptKey && _isCopyPromptMode) ||
            (e.Data.KeyCode == _visionCaptureKey && _isVisionPttMode))
        {
            lock (_transmissionLock)
            {
                if (_isTransmitting)
                {
                    _isTransmitting = false;
                    
                    if (_isLlmMode)
                    {
                        _logger.LogDebug("LLM transmission ended");
                        LlmTransmissionEnded?.Invoke();
                    }
                    else if (_isCopyPromptMode)
                    {
                        _logger.LogDebug("Copy-prompt transmission ended");
                        CopyPromptTransmissionEnded?.Invoke();
                    }
                    else if (_isVisionPttMode)
                    {
                        _isVisionPttMode = false;
                        _logger.LogDebug("Vision PTT transmission ended (Ctrl+F3 release)");
                        VisionCaptureWithPromptEnded?.Invoke();
                    }
                    else
                    {
                        _logger.LogDebug("Push-to-talk ended");
                        TransmissionEnded?.Invoke();
                    }
                }
            }
            e.SuppressEvent = true;
        }
    }

    private bool IsModifierKey(KeyCode keyCode)
    {
        return keyCode == KeyCode.VcLeftShift || 
               keyCode == KeyCode.VcRightShift ||
               keyCode == KeyCode.VcLeftControl || 
               keyCode == KeyCode.VcRightControl ||
               keyCode == KeyCode.VcLeftAlt || 
               keyCode == KeyCode.VcRightAlt;
    }

    public bool IsTransmitting
    {
        get
        {
            lock (_transmissionLock)
            {
                return _isTransmitting;
            }
        }
    }

    public bool IsLlmMode // NEW
    {
        get
        {
            lock (_transmissionLock)
            {
                return _isLlmMode;
            }
        }
    }

    public bool IsCopyPromptMode // NEW for Ctrl+F2
    {
        get
        {
            lock (_transmissionLock)
            {
                return _isCopyPromptMode;
            }
        }
    }

    private async Task RestartHook()
    {
        if (_hookRestartCount < MaxRestartAttempts)
        {
            _hookRestartCount++;
            await Task.Delay(1000 * _hookRestartCount); // Exponential backoff
            
            try
            {
                await _hook.RunAsync();
                _hookRestartCount = 0; // Reset on successful restart
            }
            catch (Exception ex)
            {
                _logger.LogError(ex, "Hook restart attempt {Attempt} failed", _hookRestartCount);
                await RestartHook();
            }
        }
        else
        {
            _logger.LogCritical("Hook restart limit exceeded");
        }
    }

    public void Dispose()
    {
        if (!_disposed)
        {
            _hook?.Dispose();
            _disposed = true;
            _logger.LogInformation("PushToTalkManager disposed");
        }
    }
}
<|MERGE_RESOLUTION|>--- conflicted
+++ resolved
@@ -1,307 +1,296 @@
-using SharpHook;
-using SharpHook.Native;
-using Microsoft.Extensions.Logging;
-
-namespace CarelessWhisperV2.Services.Hotkeys;
-
-public class PushToTalkManager : IDisposable
-{
-    private readonly TaskPoolGlobalHook _hook;
-    private readonly KeyCode _pushToTalkKey;
-    private readonly KeyCode _llmPromptKey; // NEW
-    private readonly KeyCode _visionCaptureKey; // NEW - F3 for vision capture
-    private readonly KeyCode _ttsKey; // NEW - F1 for TTS
-    private readonly HashSet<KeyCode> _activeModifiers; // NEW
-    private readonly ILogger<PushToTalkManager> _logger;
-    private bool _isTransmitting;
-    private bool _isLlmMode; // NEW
-    private bool _isCopyPromptMode; // NEW for Ctrl+F2
-    private bool _isVisionPttMode; // NEW for Ctrl+F3 PTT
-    private readonly object _transmissionLock = new object();
-    private int _hookRestartCount;
-    private const int MaxRestartAttempts = 3;
-    private bool _disposed;
-
-    public event Action? TransmissionStarted;
-    public event Action? TransmissionEnded;
-    public event Action? LlmTransmissionStarted; // NEW
-    public event Action? LlmTransmissionEnded; // NEW
-    public event Action? CopyPromptTransmissionStarted; // NEW for Ctrl+F2
-    public event Action? CopyPromptTransmissionEnded; // NEW for Ctrl+F2
-    public event Action? VisionCaptureStarted; // NEW - Shift+F3
-    public event Action? VisionCaptureEnded; // NEW - Shift+F3
-    public event Action? VisionCaptureWithPromptStarted; // NEW - Ctrl+F3
-    public event Action? VisionCaptureWithPromptEnded; // NEW - Ctrl+F3
-<<<<<<< HEAD
-    public event Action? TTSTriggered; // NEW - Ctrl+F1 for clipboard TTS
-    public event Action? TTSStopRequested; // NEW - Escape to stop TTS
-=======
-    public event Action? TtsTriggered; // NEW - Ctrl+F1 for TTS
->>>>>>> 3c6b8d90
-
-    public PushToTalkManager(
-        ILogger<PushToTalkManager> logger, 
-        KeyCode pushToTalkKey = KeyCode.VcF1,
-        KeyCode llmPromptKey = KeyCode.VcF2,
-        KeyCode visionCaptureKey = KeyCode.VcF3) // NEW
-    {
-        _pushToTalkKey = pushToTalkKey;
-        _llmPromptKey = llmPromptKey; // NEW
-        _visionCaptureKey = visionCaptureKey; // NEW
-        _activeModifiers = new HashSet<KeyCode>(); // NEW
-        _logger = logger;
-        _hook = new TaskPoolGlobalHook();
-        
-        _hook.KeyPressed += OnKeyPressed;
-        _hook.KeyReleased += OnKeyReleased;
-        
-        // Start hook on background thread for optimal performance
-        Task.Run(async () => await StartHookAsync());
-    }
-
-    private async Task StartHookAsync()
-    {
-        try
-        {
-            await _hook.RunAsync();
-        }
-        catch (Exception ex)
-        {
-            _logger.LogError(ex, "Hook failed, attempting restart");
-            await RestartHook();
-        }
-    }
-
-    private void OnKeyPressed(object? sender, KeyboardHookEventArgs e)
-    {
-        // Track modifier keys
-        if (IsModifierKey(e.Data.KeyCode))
-        {
-            _activeModifiers.Add(e.Data.KeyCode);
-            return;
-        }
-
-<<<<<<< HEAD
-        // Handle Ctrl+F1 (TTS - immediate trigger, not PTT) - Check this FIRST
-        if (e.Data.KeyCode == _pushToTalkKey && _activeModifiers.Contains(KeyCode.VcLeftControl))
-        {
-            _logger.LogDebug("TTS triggered (Ctrl+F1)");
-            TTSTriggered?.Invoke();
-            e.SuppressEvent = true;
-        }
-        // Handle F1 (Speech to Paste) - Only if Ctrl is NOT pressed
-=======
-        // Handle Ctrl+F1 (TTS - immediate trigger) - CHECK THIS FIRST!
-        if (e.Data.KeyCode == _pushToTalkKey && _activeModifiers.Contains(KeyCode.VcLeftControl))
-        {
-            _logger.LogDebug("TTS triggered (Ctrl+F1)");
-            TtsTriggered?.Invoke();
-            e.SuppressEvent = true;
-        }
-        // Handle F1 (Speech to Paste) - only when Ctrl is NOT pressed
->>>>>>> 3c6b8d90
-        else if (e.Data.KeyCode == _pushToTalkKey && !_activeModifiers.Contains(KeyCode.VcLeftControl))
-        {
-            lock (_transmissionLock)
-            {
-                if (!_isTransmitting)
-                {
-                    _isTransmitting = true;
-                    _isLlmMode = false;
-                    _isCopyPromptMode = false;
-                    _logger.LogDebug("Push-to-talk started (Speech to Paste)");
-                    TransmissionStarted?.Invoke();
-                }
-            }
-            e.SuppressEvent = true;
-        }
-        // Handle Shift+F2 (Speech-Prompt to Paste)
-        else if (e.Data.KeyCode == _llmPromptKey && _activeModifiers.Contains(KeyCode.VcLeftShift))
-        {
-            lock (_transmissionLock)
-            {
-                if (!_isTransmitting)
-                {
-                    _isTransmitting = true;
-                    _isLlmMode = true;
-                    _isCopyPromptMode = false;
-                    _logger.LogDebug("LLM transmission started (Speech-Prompt to Paste)");
-                    LlmTransmissionStarted?.Invoke();
-                }
-            }
-            e.SuppressEvent = true;
-        }
-        // Handle Ctrl+F2 (Speech Copy Prompt to Paste)
-        else if (e.Data.KeyCode == _llmPromptKey && _activeModifiers.Contains(KeyCode.VcLeftControl))
-        {
-            lock (_transmissionLock)
-            {
-                if (!_isTransmitting)
-                {
-                    _isTransmitting = true;
-                    _isLlmMode = false;
-                    _isCopyPromptMode = true;
-                    _logger.LogDebug("Copy-prompt transmission started (Speech Copy Prompt to Paste)");
-                    CopyPromptTransmissionStarted?.Invoke();
-                }
-            }
-            e.SuppressEvent = true;
-        }
-        // Handle Shift+F3 (Vision Capture - immediate trigger)
-        else if (e.Data.KeyCode == _visionCaptureKey && _activeModifiers.Contains(KeyCode.VcLeftShift))
-        {
-            _logger.LogDebug("Vision capture triggered (Shift+F3)");
-            VisionCaptureStarted?.Invoke();
-            e.SuppressEvent = true;
-        }
-        // Handle Ctrl+F3 (Vision PTT - hold/release like other PTT keys)
-        else if (e.Data.KeyCode == _visionCaptureKey && _activeModifiers.Contains(KeyCode.VcLeftControl))
-        {
-            lock (_transmissionLock)
-            {
-                if (!_isTransmitting)
-                {
-                    _isTransmitting = true;
-                    _isLlmMode = false;
-                    _isCopyPromptMode = false;
-                    _isVisionPttMode = true;
-                    _logger.LogDebug("Vision PTT transmission started (Ctrl+F3 hold)");
-                    VisionCaptureWithPromptStarted?.Invoke();
-                }
-            }
-            e.SuppressEvent = true;
-        }
-        // Handle Escape key (Stop TTS - immediate trigger)
-        else if (e.Data.KeyCode == KeyCode.VcEscape)
-        {
-            _logger.LogDebug("TTS stop requested (Escape)");
-            TTSStopRequested?.Invoke();
-            e.SuppressEvent = true;
-        }
-    }
-
-    private void OnKeyReleased(object? sender, KeyboardHookEventArgs e)
-    {
-        // Track modifier keys
-        if (IsModifierKey(e.Data.KeyCode))
-        {
-            _activeModifiers.Remove(e.Data.KeyCode);
-            return;
-        }
-
-        // Handle key release for all modes - ensure F1 release only processes when Ctrl is not pressed
-        if ((e.Data.KeyCode == _pushToTalkKey && !_isLlmMode && !_isCopyPromptMode && !_isVisionPttMode && !_activeModifiers.Contains(KeyCode.VcLeftControl)) || 
-            (e.Data.KeyCode == _llmPromptKey && _isLlmMode) ||
-            (e.Data.KeyCode == _llmPromptKey && _isCopyPromptMode) ||
-            (e.Data.KeyCode == _visionCaptureKey && _isVisionPttMode))
-        {
-            lock (_transmissionLock)
-            {
-                if (_isTransmitting)
-                {
-                    _isTransmitting = false;
-                    
-                    if (_isLlmMode)
-                    {
-                        _logger.LogDebug("LLM transmission ended");
-                        LlmTransmissionEnded?.Invoke();
-                    }
-                    else if (_isCopyPromptMode)
-                    {
-                        _logger.LogDebug("Copy-prompt transmission ended");
-                        CopyPromptTransmissionEnded?.Invoke();
-                    }
-                    else if (_isVisionPttMode)
-                    {
-                        _isVisionPttMode = false;
-                        _logger.LogDebug("Vision PTT transmission ended (Ctrl+F3 release)");
-                        VisionCaptureWithPromptEnded?.Invoke();
-                    }
-                    else
-                    {
-                        _logger.LogDebug("Push-to-talk ended");
-                        TransmissionEnded?.Invoke();
-                    }
-                }
-            }
-            e.SuppressEvent = true;
-        }
-    }
-
-    private bool IsModifierKey(KeyCode keyCode)
-    {
-        return keyCode == KeyCode.VcLeftShift || 
-               keyCode == KeyCode.VcRightShift ||
-               keyCode == KeyCode.VcLeftControl || 
-               keyCode == KeyCode.VcRightControl ||
-               keyCode == KeyCode.VcLeftAlt || 
-               keyCode == KeyCode.VcRightAlt;
-    }
-
-    public bool IsTransmitting
-    {
-        get
-        {
-            lock (_transmissionLock)
-            {
-                return _isTransmitting;
-            }
-        }
-    }
-
-    public bool IsLlmMode // NEW
-    {
-        get
-        {
-            lock (_transmissionLock)
-            {
-                return _isLlmMode;
-            }
-        }
-    }
-
-    public bool IsCopyPromptMode // NEW for Ctrl+F2
-    {
-        get
-        {
-            lock (_transmissionLock)
-            {
-                return _isCopyPromptMode;
-            }
-        }
-    }
-
-    private async Task RestartHook()
-    {
-        if (_hookRestartCount < MaxRestartAttempts)
-        {
-            _hookRestartCount++;
-            await Task.Delay(1000 * _hookRestartCount); // Exponential backoff
-            
-            try
-            {
-                await _hook.RunAsync();
-                _hookRestartCount = 0; // Reset on successful restart
-            }
-            catch (Exception ex)
-            {
-                _logger.LogError(ex, "Hook restart attempt {Attempt} failed", _hookRestartCount);
-                await RestartHook();
-            }
-        }
-        else
-        {
-            _logger.LogCritical("Hook restart limit exceeded");
-        }
-    }
-
-    public void Dispose()
-    {
-        if (!_disposed)
-        {
-            _hook?.Dispose();
-            _disposed = true;
-            _logger.LogInformation("PushToTalkManager disposed");
-        }
-    }
-}
+using SharpHook;
+using SharpHook.Native;
+using Microsoft.Extensions.Logging;
+
+namespace CarelessWhisperV2.Services.Hotkeys;
+
+public class PushToTalkManager : IDisposable
+{
+    private readonly TaskPoolGlobalHook _hook;
+    private readonly KeyCode _pushToTalkKey;
+    private readonly KeyCode _llmPromptKey; // NEW
+    private readonly KeyCode _visionCaptureKey; // NEW - F3 for vision capture
+    private readonly KeyCode _ttsKey; // NEW - F1 for TTS
+    private readonly HashSet<KeyCode> _activeModifiers; // NEW
+    private readonly ILogger<PushToTalkManager> _logger;
+    private bool _isTransmitting;
+    private bool _isLlmMode; // NEW
+    private bool _isCopyPromptMode; // NEW for Ctrl+F2
+    private bool _isVisionPttMode; // NEW for Ctrl+F3 PTT
+    private readonly object _transmissionLock = new object();
+    private int _hookRestartCount;
+    private const int MaxRestartAttempts = 3;
+    private bool _disposed;
+
+    public event Action? TransmissionStarted;
+    public event Action? TransmissionEnded;
+    public event Action? LlmTransmissionStarted; // NEW
+    public event Action? LlmTransmissionEnded; // NEW
+    public event Action? CopyPromptTransmissionStarted; // NEW for Ctrl+F2
+    public event Action? CopyPromptTransmissionEnded; // NEW for Ctrl+F2
+    public event Action? VisionCaptureStarted; // NEW - Shift+F3
+    public event Action? VisionCaptureEnded; // NEW - Shift+F3
+    public event Action? VisionCaptureWithPromptStarted; // NEW - Ctrl+F3
+    public event Action? VisionCaptureWithPromptEnded; // NEW - Ctrl+F3
+
+    public event Action? TTSTriggered; // NEW - Ctrl+F1 for clipboard TTS
+    public event Action? TTSStopRequested; // NEW - Escape to stop TTS
+
+
+    public PushToTalkManager(
+        ILogger<PushToTalkManager> logger, 
+        KeyCode pushToTalkKey = KeyCode.VcF1,
+        KeyCode llmPromptKey = KeyCode.VcF2,
+        KeyCode visionCaptureKey = KeyCode.VcF3) // NEW
+    {
+        _pushToTalkKey = pushToTalkKey;
+        _llmPromptKey = llmPromptKey; // NEW
+        _visionCaptureKey = visionCaptureKey; // NEW
+        _activeModifiers = new HashSet<KeyCode>(); // NEW
+        _logger = logger;
+        _hook = new TaskPoolGlobalHook();
+        
+        _hook.KeyPressed += OnKeyPressed;
+        _hook.KeyReleased += OnKeyReleased;
+        
+        // Start hook on background thread for optimal performance
+        Task.Run(async () => await StartHookAsync());
+    }
+
+    private async Task StartHookAsync()
+    {
+        try
+        {
+            await _hook.RunAsync();
+        }
+        catch (Exception ex)
+        {
+            _logger.LogError(ex, "Hook failed, attempting restart");
+            await RestartHook();
+        }
+    }
+
+    private void OnKeyPressed(object? sender, KeyboardHookEventArgs e)
+    {
+        // Track modifier keys
+        if (IsModifierKey(e.Data.KeyCode))
+        {
+            _activeModifiers.Add(e.Data.KeyCode);
+            return;
+        }
+
+
+        // Handle Ctrl+F1 (TTS - immediate trigger, not PTT) - Check this FIRST
+        if (e.Data.KeyCode == _pushToTalkKey && _activeModifiers.Contains(KeyCode.VcLeftControl))
+        {
+            _logger.LogDebug("TTS triggered (Ctrl+F1)");
+            TTSTriggered?.Invoke();
+            e.SuppressEvent = true;
+        }
+        // Handle F1 (Speech to Paste) - Only if Ctrl is NOT pressed
+
+        else if (e.Data.KeyCode == _pushToTalkKey && !_activeModifiers.Contains(KeyCode.VcLeftControl))
+        {
+            lock (_transmissionLock)
+            {
+                if (!_isTransmitting)
+                {
+                    _isTransmitting = true;
+                    _isLlmMode = false;
+                    _isCopyPromptMode = false;
+                    _logger.LogDebug("Push-to-talk started (Speech to Paste)");
+                    TransmissionStarted?.Invoke();
+                }
+            }
+            e.SuppressEvent = true;
+        }
+        // Handle Shift+F2 (Speech-Prompt to Paste)
+        else if (e.Data.KeyCode == _llmPromptKey && _activeModifiers.Contains(KeyCode.VcLeftShift))
+        {
+            lock (_transmissionLock)
+            {
+                if (!_isTransmitting)
+                {
+                    _isTransmitting = true;
+                    _isLlmMode = true;
+                    _isCopyPromptMode = false;
+                    _logger.LogDebug("LLM transmission started (Speech-Prompt to Paste)");
+                    LlmTransmissionStarted?.Invoke();
+                }
+            }
+            e.SuppressEvent = true;
+        }
+        // Handle Ctrl+F2 (Speech Copy Prompt to Paste)
+        else if (e.Data.KeyCode == _llmPromptKey && _activeModifiers.Contains(KeyCode.VcLeftControl))
+        {
+            lock (_transmissionLock)
+            {
+                if (!_isTransmitting)
+                {
+                    _isTransmitting = true;
+                    _isLlmMode = false;
+                    _isCopyPromptMode = true;
+                    _logger.LogDebug("Copy-prompt transmission started (Speech Copy Prompt to Paste)");
+                    CopyPromptTransmissionStarted?.Invoke();
+                }
+            }
+            e.SuppressEvent = true;
+        }
+        // Handle Shift+F3 (Vision Capture - immediate trigger)
+        else if (e.Data.KeyCode == _visionCaptureKey && _activeModifiers.Contains(KeyCode.VcLeftShift))
+        {
+            _logger.LogDebug("Vision capture triggered (Shift+F3)");
+            VisionCaptureStarted?.Invoke();
+            e.SuppressEvent = true;
+        }
+        // Handle Ctrl+F3 (Vision PTT - hold/release like other PTT keys)
+        else if (e.Data.KeyCode == _visionCaptureKey && _activeModifiers.Contains(KeyCode.VcLeftControl))
+        {
+            lock (_transmissionLock)
+            {
+                if (!_isTransmitting)
+                {
+                    _isTransmitting = true;
+                    _isLlmMode = false;
+                    _isCopyPromptMode = false;
+                    _isVisionPttMode = true;
+                    _logger.LogDebug("Vision PTT transmission started (Ctrl+F3 hold)");
+                    VisionCaptureWithPromptStarted?.Invoke();
+                }
+            }
+            e.SuppressEvent = true;
+        }
+        // Handle Escape key (Stop TTS - immediate trigger)
+        else if (e.Data.KeyCode == KeyCode.VcEscape)
+        {
+            _logger.LogDebug("TTS stop requested (Escape)");
+            TTSStopRequested?.Invoke();
+            e.SuppressEvent = true;
+        }
+    }
+
+    private void OnKeyReleased(object? sender, KeyboardHookEventArgs e)
+    {
+        // Track modifier keys
+        if (IsModifierKey(e.Data.KeyCode))
+        {
+            _activeModifiers.Remove(e.Data.KeyCode);
+            return;
+        }
+
+        // Handle key release for all modes - ensure F1 release only processes when Ctrl is not pressed
+        if ((e.Data.KeyCode == _pushToTalkKey && !_isLlmMode && !_isCopyPromptMode && !_isVisionPttMode && !_activeModifiers.Contains(KeyCode.VcLeftControl)) || 
+            (e.Data.KeyCode == _llmPromptKey && _isLlmMode) ||
+            (e.Data.KeyCode == _llmPromptKey && _isCopyPromptMode) ||
+            (e.Data.KeyCode == _visionCaptureKey && _isVisionPttMode))
+        {
+            lock (_transmissionLock)
+            {
+                if (_isTransmitting)
+                {
+                    _isTransmitting = false;
+                    
+                    if (_isLlmMode)
+                    {
+                        _logger.LogDebug("LLM transmission ended");
+                        LlmTransmissionEnded?.Invoke();
+                    }
+                    else if (_isCopyPromptMode)
+                    {
+                        _logger.LogDebug("Copy-prompt transmission ended");
+                        CopyPromptTransmissionEnded?.Invoke();
+                    }
+                    else if (_isVisionPttMode)
+                    {
+                        _isVisionPttMode = false;
+                        _logger.LogDebug("Vision PTT transmission ended (Ctrl+F3 release)");
+                        VisionCaptureWithPromptEnded?.Invoke();
+                    }
+                    else
+                    {
+                        _logger.LogDebug("Push-to-talk ended");
+                        TransmissionEnded?.Invoke();
+                    }
+                }
+            }
+            e.SuppressEvent = true;
+        }
+    }
+
+    private bool IsModifierKey(KeyCode keyCode)
+    {
+        return keyCode == KeyCode.VcLeftShift || 
+               keyCode == KeyCode.VcRightShift ||
+               keyCode == KeyCode.VcLeftControl || 
+               keyCode == KeyCode.VcRightControl ||
+               keyCode == KeyCode.VcLeftAlt || 
+               keyCode == KeyCode.VcRightAlt;
+    }
+
+    public bool IsTransmitting
+    {
+        get
+        {
+            lock (_transmissionLock)
+            {
+                return _isTransmitting;
+            }
+        }
+    }
+
+    public bool IsLlmMode // NEW
+    {
+        get
+        {
+            lock (_transmissionLock)
+            {
+                return _isLlmMode;
+            }
+        }
+    }
+
+    public bool IsCopyPromptMode // NEW for Ctrl+F2
+    {
+        get
+        {
+            lock (_transmissionLock)
+            {
+                return _isCopyPromptMode;
+            }
+        }
+    }
+
+    private async Task RestartHook()
+    {
+        if (_hookRestartCount < MaxRestartAttempts)
+        {
+            _hookRestartCount++;
+            await Task.Delay(1000 * _hookRestartCount); // Exponential backoff
+            
+            try
+            {
+                await _hook.RunAsync();
+                _hookRestartCount = 0; // Reset on successful restart
+            }
+            catch (Exception ex)
+            {
+                _logger.LogError(ex, "Hook restart attempt {Attempt} failed", _hookRestartCount);
+                await RestartHook();
+            }
+        }
+        else
+        {
+            _logger.LogCritical("Hook restart limit exceeded");
+        }
+    }
+
+    public void Dispose()
+    {
+        if (!_disposed)
+        {
+            _hook?.Dispose();
+            _disposed = true;
+            _logger.LogInformation("PushToTalkManager disposed");
+        }
+    }
+}