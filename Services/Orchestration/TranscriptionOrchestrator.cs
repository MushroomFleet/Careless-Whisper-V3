using Microsoft.Extensions.Logging;
using CarelessWhisperV2.Services.Hotkeys;
using CarelessWhisperV2.Services.Audio;
using CarelessWhisperV2.Services.Transcription;
using CarelessWhisperV2.Services.Clipboard;
using CarelessWhisperV2.Services.Logging;
using CarelessWhisperV2.Services.Settings;
using CarelessWhisperV2.Services.OpenRouter;
using CarelessWhisperV2.Services.Ollama;
using CarelessWhisperV2.Services.AudioNotification;
using CarelessWhisperV2.Services.Vision;
<<<<<<< HEAD
using CarelessWhisperV2.Services.TTS;
=======
using CarelessWhisperV2.Services.Tts;
>>>>>>> 3c6b8d90
using CarelessWhisperV2.Models;
using System.IO;
using System.Windows;

namespace CarelessWhisperV2.Services.Orchestration;

public class TranscriptionOrchestrator : IDisposable
{
    private readonly PushToTalkManager _hotkeyManager;
    private readonly IAudioService _audioService;
    private readonly ITranscriptionService _transcriptionService;
    private readonly IClipboardService _clipboardService;
    private readonly ITranscriptionLogger _transcriptionLogger;
    private readonly ISettingsService _settingsService;
    private readonly IOpenRouterService _openRouterService; // NEW
    private readonly IOllamaService _ollamaService; // NEW
    private readonly IAudioNotificationService _audioNotificationService; // NEW
    private readonly IVisionProcessingService _visionProcessingService; // NEW - Vision capture
<<<<<<< HEAD
    private readonly ITTSService _ttsService; // NEW - Text-to-Speech
=======
    private readonly TtsHotkeyHandler _ttsHotkeyHandler; // NEW V3.6.5 - TTS handler
>>>>>>> 3c6b8d90
    private readonly ILogger<TranscriptionOrchestrator> _logger;
    
    private string _currentRecordingPath = "";
    private string _capturedClipboardContent = ""; // Store clipboard content for copy-prompt mode
    private bool _disposed;
    private ApplicationSettings _settings = new();

    public event EventHandler<TranscriptionCompletedEventArgs>? TranscriptionCompleted;
    public event EventHandler<TranscriptionErrorEventArgs>? TranscriptionError;

    public TranscriptionOrchestrator(
        PushToTalkManager hotkeyManager,
        IAudioService audioService,
        ITranscriptionService transcriptionService,
        IClipboardService clipboardService,
        ITranscriptionLogger transcriptionLogger,
        ISettingsService settingsService,
        IOpenRouterService openRouterService, // NEW
        IOllamaService ollamaService, // NEW
        IAudioNotificationService audioNotificationService, // NEW
        IVisionProcessingService visionProcessingService, // NEW - Vision capture
<<<<<<< HEAD
        ITTSService ttsService, // NEW - Text-to-Speech
=======
        TtsHotkeyHandler ttsHotkeyHandler, // NEW V3.6.5
>>>>>>> 3c6b8d90
        ILogger<TranscriptionOrchestrator> logger)
    {
        _hotkeyManager = hotkeyManager;
        _audioService = audioService;
        _transcriptionService = transcriptionService;
        _clipboardService = clipboardService;
        _transcriptionLogger = transcriptionLogger;
        _settingsService = settingsService;
        _openRouterService = openRouterService; // NEW
        _ollamaService = ollamaService; // NEW
        _audioNotificationService = audioNotificationService; // NEW
        _visionProcessingService = visionProcessingService; // NEW - Vision capture
<<<<<<< HEAD
        _ttsService = ttsService; // NEW - Text-to-Speech
=======
        _ttsHotkeyHandler = ttsHotkeyHandler; // NEW V3.6.5 - TTS handler
>>>>>>> 3c6b8d90
        _logger = logger;

        _hotkeyManager.TransmissionStarted += OnTransmissionStarted;
        _hotkeyManager.TransmissionEnded += OnTransmissionEnded;
        _hotkeyManager.LlmTransmissionStarted += OnLlmTransmissionStarted; // NEW
        _hotkeyManager.LlmTransmissionEnded += OnLlmTransmissionEnded; // NEW
        _hotkeyManager.CopyPromptTransmissionStarted += OnCopyPromptTransmissionStarted; // NEW for Ctrl+F2
        _hotkeyManager.CopyPromptTransmissionEnded += OnCopyPromptTransmissionEnded; // NEW for Ctrl+F2
        _hotkeyManager.VisionCaptureStarted += OnVisionCaptureStarted; // NEW for Shift+F3
        _hotkeyManager.VisionCaptureWithPromptStarted += OnVisionPttTransmissionStarted; // NEW for Ctrl+F3 PTT
        _hotkeyManager.VisionCaptureWithPromptEnded += OnVisionPttTransmissionEnded; // NEW for Ctrl+F3 PTT
<<<<<<< HEAD
        _hotkeyManager.TTSTriggered += OnTTSTriggered; // NEW for Ctrl+F1 TTS
        _hotkeyManager.TTSStopRequested += OnTTSStopRequested; // NEW for Escape key TTS stop
=======
        _hotkeyManager.TtsTriggered += OnTtsTriggered; // NEW for Ctrl+F1 TTS
>>>>>>> 3c6b8d90
        
        // Load settings
        _ = Task.Run(LoadSettingsAsync);
    }

    public async Task InitializeAsync()
    {
        try
        {
            _logger.LogInformation("Initializing TranscriptionOrchestrator");
            
            // Initialize transcription service with current model
            await _transcriptionService.InitializeAsync(_settings.Whisper.ModelSize);
            
            _logger.LogInformation("TranscriptionOrchestrator initialized successfully");
        }
        catch (Exception ex)
        {
            _logger.LogError(ex, "Failed to initialize TranscriptionOrchestrator");
            throw;
        }
    }

    private async Task LoadSettingsAsync()
    {
        try
        {
            _settings = await _settingsService.LoadSettingsAsync<ApplicationSettings>();
            _logger.LogDebug("Settings loaded successfully");
        }
        catch (Exception ex)
        {
            _logger.LogError(ex, "Failed to load settings, using defaults");
            _settings = new ApplicationSettings();
        }
    }

    private async void OnTransmissionStarted()
    {
        try
        {
            _currentRecordingPath = GenerateRecordingPath();
            await _audioService.StartRecordingAsync(_currentRecordingPath);
            _logger.LogInformation("Recording started: {Path}", _currentRecordingPath);
        }
        catch (Exception ex)
        {
            _logger.LogError(ex, "Failed to start recording");
            TranscriptionError?.Invoke(this, new TranscriptionErrorEventArgs
            {
                Exception = ex,
                Message = "Failed to start recording"
            });
        }
    }

    private async void OnTransmissionEnded()
    {
        try
        {
            await _audioService.StopRecordingAsync();
            _logger.LogInformation("Recording stopped: {Path}", _currentRecordingPath);

            // Wait for file to be fully released - same fix as settings test
            await Task.Delay(1000);

            if (File.Exists(_currentRecordingPath))
            {
                var fileInfo = new FileInfo(_currentRecordingPath);
                _logger.LogInformation("Audio file created: {Path}, Size: {Size} bytes", _currentRecordingPath, fileInfo.Length);
                
                // Process transcription in background
                _ = Task.Run(async () => await ProcessTranscriptionAsync(_currentRecordingPath));
            }
            else
            {
                _logger.LogWarning("Audio file not found after recording: {Path}", _currentRecordingPath);
                TranscriptionError?.Invoke(this, new TranscriptionErrorEventArgs
                {
                    Message = "Audio file not found after recording"
                });
            }
        }
        catch (Exception ex)
        {
            _logger.LogError(ex, "Failed to stop recording");
            TranscriptionError?.Invoke(this, new TranscriptionErrorEventArgs
            {
                Exception = ex,
                Message = "Failed to stop recording"
            });
        }
    }

    // NEW LLM event handlers
    private async void OnLlmTransmissionStarted()
    {
        try
        {
            _currentRecordingPath = GenerateRecordingPath();
            await _audioService.StartRecordingAsync(_currentRecordingPath);
            _logger.LogInformation("LLM recording started: {Path}", _currentRecordingPath);
        }
        catch (Exception ex)
        {
            _logger.LogError(ex, "Failed to start LLM recording");
            TranscriptionError?.Invoke(this, new TranscriptionErrorEventArgs
            {
                Exception = ex,
                Message = "Failed to start LLM recording"
            });
        }
    }

    private async void OnLlmTransmissionEnded()
    {
        try
        {
            await _audioService.StopRecordingAsync();
            _logger.LogInformation("LLM recording stopped: {Path}", _currentRecordingPath);

            // Wait for file to be fully released
            await Task.Delay(1000);

            if (File.Exists(_currentRecordingPath))
            {
                var fileInfo = new FileInfo(_currentRecordingPath);
                _logger.LogInformation("LLM audio file created: {Path}, Size: {Size} bytes", _currentRecordingPath, fileInfo.Length);
                
                // Process LLM transcription in background
                _ = Task.Run(async () => await ProcessLlmTranscriptionAsync(_currentRecordingPath));
            }
            else
            {
                _logger.LogWarning("LLM audio file not found after recording: {Path}", _currentRecordingPath);
                TranscriptionError?.Invoke(this, new TranscriptionErrorEventArgs
                {
                    Message = "LLM audio file not found after recording"
                });
            }
        }
        catch (Exception ex)
        {
            _logger.LogError(ex, "Failed to stop LLM recording");
            TranscriptionError?.Invoke(this, new TranscriptionErrorEventArgs
            {
                Exception = ex,
                Message = "Failed to stop LLM recording"
            });
        }
    }

    // NEW Copy-Prompt event handlers for Ctrl+F2
    private async void OnCopyPromptTransmissionStarted()
    {
        try
        {
            // CAPTURE CLIPBOARD CONTENT FIRST - before anything else that might overwrite it!
            _logger.LogInformation("CLIPBOARD DEBUG - Starting capture process. Thread: {ThreadId}, STA: {IsSTAThread}", 
                System.Threading.Thread.CurrentThread.ManagedThreadId, 
                System.Threading.Thread.CurrentThread.GetApartmentState() == System.Threading.ApartmentState.STA);
            
            try
            {
                // Capture clipboard content on the UI thread to ensure STA access
                _capturedClipboardContent = "";
                Application.Current.Dispatcher.Invoke(() =>
                {
                    try
                    {
                        _logger.LogInformation("CLIPBOARD DEBUG - Now on UI thread: {ThreadId}, STA: {IsSTAThread}", 
                            System.Threading.Thread.CurrentThread.ManagedThreadId, 
                            System.Threading.Thread.CurrentThread.GetApartmentState() == System.Threading.ApartmentState.STA);
                        
                        // First check if clipboard contains text
                        bool hasText = System.Windows.Clipboard.ContainsText();
                        _logger.LogInformation("CLIPBOARD DEBUG - ContainsText result: {HasText}", hasText);
                        
                        if (!hasText)
                        {
                            _logger.LogWarning("CLIPBOARD DEBUG - Clipboard reports no text content available!");
                            _capturedClipboardContent = "";
                            return;
                        }
                        
                        // Capture the clipboard content directly using WPF clipboard
                        _capturedClipboardContent = System.Windows.Clipboard.GetText();
                        
                        var contentLength = _capturedClipboardContent?.Length ?? 0;
                        var contentPreview = !string.IsNullOrWhiteSpace(_capturedClipboardContent) && _capturedClipboardContent.Length > 0 
                            ? _capturedClipboardContent.Substring(0, Math.Min(200, _capturedClipboardContent.Length))
                            : "[EMPTY]";
                        
                        _logger.LogInformation("CLIPBOARD CAPTURE - Length: {ContentLength}, Preview: '{ContentPreview}'", 
                            contentLength, contentPreview);
                        
                        if (string.IsNullOrWhiteSpace(_capturedClipboardContent))
                        {
                            _logger.LogWarning("CLIPBOARD CAPTURE - WARNING: Captured clipboard content is empty or null!");
                        }
                        else
                        {
                            _logger.LogInformation("CLIPBOARD CAPTURE - SUCCESS: Captured {Length} characters on UI thread", 
                                _capturedClipboardContent.Length);
                        }
                    }
                    catch (Exception uiThreadEx)
                    {
                        _logger.LogError(uiThreadEx, "CLIPBOARD CAPTURE - UI thread access failed: {Error}", uiThreadEx.Message);
                        _capturedClipboardContent = "";
                    }
                });
            }
            catch (Exception clipboardEx)
            {
                _logger.LogError(clipboardEx, "CLIPBOARD CAPTURE - Dispatcher invoke failed: {Error}", clipboardEx.Message);
                _capturedClipboardContent = "";
            }

            // Now start recording
            _currentRecordingPath = GenerateRecordingPath();
            await _audioService.StartRecordingAsync(_currentRecordingPath);
            _logger.LogInformation("Copy-prompt recording started: {Path}", _currentRecordingPath);
        }
        catch (Exception ex)
        {
            _logger.LogError(ex, "Failed to start copy-prompt recording");
            // Clear captured content on error to prevent stale data
            _capturedClipboardContent = "";
            TranscriptionError?.Invoke(this, new TranscriptionErrorEventArgs
            {
                Exception = ex,
                Message = "Failed to start copy-prompt recording"
            });
        }
    }

    private async void OnCopyPromptTransmissionEnded()
    {
        try
        {
            await _audioService.StopRecordingAsync();
            _logger.LogInformation("Copy-prompt recording stopped: {Path}", _currentRecordingPath);

            // Wait for file to be fully released
            await Task.Delay(1000);

            if (File.Exists(_currentRecordingPath))
            {
                var fileInfo = new FileInfo(_currentRecordingPath);
                _logger.LogInformation("Copy-prompt audio file created: {Path}, Size: {Size} bytes", _currentRecordingPath, fileInfo.Length);
                
                // Process copy-prompt transcription in background
                _ = Task.Run(async () => await ProcessCopyPromptTranscriptionAsync(_currentRecordingPath));
            }
            else
            {
                _logger.LogWarning("Copy-prompt audio file not found after recording: {Path}", _currentRecordingPath);
                TranscriptionError?.Invoke(this, new TranscriptionErrorEventArgs
                {
                    Message = "Copy-prompt audio file not found after recording"
                });
            }
        }
        catch (Exception ex)
        {
            _logger.LogError(ex, "Failed to stop copy-prompt recording");
            TranscriptionError?.Invoke(this, new TranscriptionErrorEventArgs
            {
                Exception = ex,
                Message = "Failed to stop copy-prompt recording"
            });
        }
    }

    private async Task ProcessTranscriptionAsync(string audioFilePath)
    {
        var startTime = DateTime.Now;
        
        try
        {
            _logger.LogInformation("Starting transcription: {Path}", audioFilePath);
            
            var result = await _transcriptionService.TranscribeAsync(audioFilePath);
            
            if (!string.IsNullOrWhiteSpace(result.FullText))
            {
                // Copy to clipboard on UI thread (required for STA thread)
                _logger.LogInformation("Attempting to copy text to clipboard: {Text}", result.FullText.Substring(0, Math.Min(50, result.FullText.Length)));
                
                try
                {
                    Application.Current.Dispatcher.Invoke(() =>
                    {
                        // Use direct WPF clipboard - safe and synchronous
                        System.Windows.Clipboard.SetText(result.FullText);
                        _logger.LogInformation("Successfully copied text to clipboard");
                    });

                    // Play audio notification after successful clipboard operation
                    if (_settings.AudioNotification.EnableNotifications && 
                        _settings.AudioNotification.PlayOnSpeechToText &&
                        !string.IsNullOrWhiteSpace(_settings.AudioNotification.AudioFilePath))
                    {
                        try
                        {
                            _audioNotificationService.SetVolume(_settings.AudioNotification.Volume);
                            await _audioNotificationService.PlayNotificationAsync(NotificationType.SpeechToText);
                            _logger.LogDebug("Audio notification played successfully");
                        }
                        catch (Exception audioEx)
                        {
                            _logger.LogWarning(audioEx, "Failed to play audio notification: {Error}", audioEx.Message);
                            // Don't throw - audio notification failure shouldn't break transcription
                        }
                    }
                }
                catch (Exception clipboardEx)
                {
                    _logger.LogError(clipboardEx, "Failed to copy text to clipboard: {Error}", clipboardEx.Message);
                    // Don't throw - continue with logging and event notification
                }
                
                // Log to file if enabled
                if (_settings.Logging.EnableTranscriptionLogging)
                {
                    var transcriptionEntry = new TranscriptionEntry
                    {
                        Timestamp = startTime,
                        FullText = result.FullText,
                        Segments = result.Segments,
                        Language = result.Language,
                        Duration = DateTime.Now - startTime,
                        ModelUsed = _settings.Whisper.ModelSize,
                        AudioFilePath = _settings.Logging.SaveAudioFiles ? audioFilePath : null
                    };
                    
                    await _transcriptionLogger.LogTranscriptionAsync(transcriptionEntry);
                }
                
                _logger.LogInformation("Transcription completed: {Text}", result.FullText);
                
                TranscriptionCompleted?.Invoke(this, new TranscriptionCompletedEventArgs
                {
                    TranscriptionResult = result,
                    ProcessingTime = DateTime.Now - startTime
                });
            }
            else
            {
                _logger.LogWarning("Transcription returned empty result");
                TranscriptionError?.Invoke(this, new TranscriptionErrorEventArgs
                {
                    Message = "No speech detected in audio"
                });
            }
        }
        catch (Exception ex)
        {
            _logger.LogError(ex, "Transcription failed: {Path}. Error details: {ErrorMessage}", audioFilePath, ex.Message);
            TranscriptionError?.Invoke(this, new TranscriptionErrorEventArgs
            {
                Exception = ex,
                Message = $"Transcription processing failed: {ex.Message}"
            });
        }
        finally
        {
            // Clean up temporary audio file (unless settings say to keep it)
            if (!_settings.Logging.SaveAudioFiles)
            {
                try
                {
                    if (File.Exists(audioFilePath))
                    {
                        File.Delete(audioFilePath);
                        _logger.LogDebug("Deleted temporary audio file: {Path}", audioFilePath);
                    }
                }
                catch (Exception ex)
                {
                    _logger.LogWarning(ex, "Failed to delete temporary file: {Path}", audioFilePath);
                }
            }
        }
    }

    // NEW LLM processing method
    private async Task ProcessLlmTranscriptionAsync(string audioFilePath)
    {
        var startTime = DateTime.Now;
        TranscriptionEntry? transcriptionEntry = null;
        
        try
        {
            _logger.LogInformation("Starting LLM transcription: {Path}", audioFilePath);
            
            // First, transcribe the audio
            var transcriptionResult = await _transcriptionService.TranscribeAsync(audioFilePath);
            
            if (string.IsNullOrWhiteSpace(transcriptionResult.FullText))
            {
                _logger.LogWarning("LLM transcription returned empty result");
                TranscriptionError?.Invoke(this, new TranscriptionErrorEventArgs
                {
                    Message = "No speech detected in audio for LLM processing"
                });
                return;
            }

            _logger.LogInformation("LLM transcription completed, processing with {Provider}: {Text}", 
                _settings.SelectedLlmProvider,
                transcriptionResult.FullText.Substring(0, Math.Min(50, transcriptionResult.FullText.Length)));

            // Create base transcription entry - this will always be logged regardless of LLM success
            transcriptionEntry = new TranscriptionEntry
            {
                Timestamp = startTime,
                FullText = transcriptionResult.FullText,
                Segments = transcriptionResult.Segments,
                Language = transcriptionResult.Language,
                Duration = DateTime.Now - startTime,
                ModelUsed = $"Whisper:{_settings.Whisper.ModelSize}",
                AudioFilePath = _settings.Logging.SaveAudioFiles ? audioFilePath : null
            };

            // Process with selected LLM provider
            string llmResponse = "";
            string llmError = "";
            
            try
            {
                if (_settings.SelectedLlmProvider == LlmProvider.OpenRouter)
                {
                    if (await _openRouterService.IsConfiguredAsync())
                    {
                        llmResponse = await _openRouterService.ProcessPromptAsync(
                            transcriptionResult.FullText,
                            _settings.OpenRouter.SystemPrompt,
                            _settings.OpenRouter.SelectedModel);
                        transcriptionEntry.ModelUsed = $"Whisper:{_settings.Whisper.ModelSize} + OpenRouter:{_settings.OpenRouter.SelectedModel}";
                    }
                    else
                    {
                        llmError = "OpenRouter API not configured. Please check settings.";
                        _logger.LogError("OpenRouter service not configured for LLM processing");
                    }
                }
                else if (_settings.SelectedLlmProvider == LlmProvider.Ollama)
                {
                    if (await _ollamaService.IsConfiguredAsync())
                    {
                        llmResponse = await _ollamaService.ProcessPromptAsync(
                            transcriptionResult.FullText,
                            _settings.Ollama.SystemPrompt,
                            _settings.Ollama.SelectedModel);
                        transcriptionEntry.ModelUsed = $"Whisper:{_settings.Whisper.ModelSize} + Ollama:{_settings.Ollama.SelectedModel}";
                    }
                    else
                    {
                        llmError = "Ollama server not configured or not running. Please check settings.";
                        _logger.LogError("Ollama service not configured for LLM processing");
                    }
                }
            }
            catch (Exception llmEx)
            {
                llmError = $"{_settings.SelectedLlmProvider} processing failed: {llmEx.Message}";
                _logger.LogError(llmEx, "{Provider} processing failed: {Error}", _settings.SelectedLlmProvider, llmEx.Message);
            }

            // Update transcription entry based on LLM result
            if (!string.IsNullOrWhiteSpace(llmResponse))
            {
                // LLM processing succeeded
                transcriptionEntry.FullText = $"INPUT: {transcriptionResult.FullText}\n\nLLM RESPONSE: {llmResponse}";
                transcriptionEntry.Duration = DateTime.Now - startTime;

                // Copy LLM response to clipboard
                try
                {
                    Application.Current.Dispatcher.Invoke(() =>
                    {
                        System.Windows.Clipboard.SetText(llmResponse);
                        _logger.LogInformation("Successfully copied LLM response to clipboard");
                    });

                    // Play audio notification after successful LLM clipboard operation
                    if (_settings.AudioNotification.EnableNotifications && 
                        _settings.AudioNotification.PlayOnLlmResponse &&
                        !string.IsNullOrWhiteSpace(_settings.AudioNotification.AudioFilePath))
                    {
                        try
                        {
                            _audioNotificationService.SetVolume(_settings.AudioNotification.Volume);
                            await _audioNotificationService.PlayNotificationAsync(NotificationType.LlmResponse);
                            _logger.LogDebug("LLM audio notification played successfully");
                        }
                        catch (Exception audioEx)
                        {
                            _logger.LogWarning(audioEx, "Failed to play LLM audio notification: {Error}", audioEx.Message);
                            // Don't throw - audio notification failure shouldn't break transcription
                        }
                    }

                    _logger.LogInformation("LLM transcription completed with {Provider}: {Response}", 
                        _settings.SelectedLlmProvider,
                        llmResponse.Substring(0, Math.Min(100, llmResponse.Length)));

                    TranscriptionCompleted?.Invoke(this, new TranscriptionCompletedEventArgs
                    {
                        TranscriptionResult = new TranscriptionResult 
                        { 
                            FullText = llmResponse,
                            Language = transcriptionResult.Language,
                            Segments = transcriptionResult.Segments
                        },
                        ProcessingTime = DateTime.Now - startTime
                    });
                }
                catch (Exception clipboardEx)
                {
                    _logger.LogError(clipboardEx, "Failed to copy LLM response to clipboard: {Error}", clipboardEx.Message);
                    // Add error to transcription entry but still log it
                    transcriptionEntry.FullText += $"\n\nCLIPBOARD ERROR: {clipboardEx.Message}";
                }
            }
            else
            {
                // LLM processing failed or returned empty - still log the original transcription with error info
                if (!string.IsNullOrWhiteSpace(llmError))
                {
                    transcriptionEntry.FullText = $"INPUT: {transcriptionResult.FullText}\n\nLLM ERROR: {llmError}";
                }
                
                transcriptionEntry.Duration = DateTime.Now - startTime;

                _logger.LogWarning("{Provider} returned empty response or failed: {Error}", _settings.SelectedLlmProvider, llmError);
                TranscriptionError?.Invoke(this, new TranscriptionErrorEventArgs
                {
                    Message = !string.IsNullOrWhiteSpace(llmError) ? llmError : $"{_settings.SelectedLlmProvider} processing returned empty response"
                });
            }

            // Always log the transcription entry if logging is enabled, regardless of LLM success/failure
            if (_settings.Logging.EnableTranscriptionLogging && transcriptionEntry != null)
            {
                await _transcriptionLogger.LogTranscriptionAsync(transcriptionEntry);
                _logger.LogDebug("Transcription entry logged to history: {Provider}", _settings.SelectedLlmProvider);
            }
        }
        catch (Exception ex)
        {
            _logger.LogError(ex, "LLM transcription processing failed: {Path}. Error: {ErrorMessage}", audioFilePath, ex.Message);
            
            // Even on complete failure, try to log what we have if transcriptionEntry was created
            if (_settings.Logging.EnableTranscriptionLogging && transcriptionEntry != null)
            {
                transcriptionEntry.FullText += $"\n\nPROCESSING ERROR: {ex.Message}";
                transcriptionEntry.Duration = DateTime.Now - startTime;
                try
                {
                    await _transcriptionLogger.LogTranscriptionAsync(transcriptionEntry);
                    _logger.LogDebug("Error transcription entry logged to history");
                }
                catch (Exception logEx)
                {
                    _logger.LogError(logEx, "Failed to log error transcription entry");
                }
            }
            
            TranscriptionError?.Invoke(this, new TranscriptionErrorEventArgs
            {
                Exception = ex,
                Message = $"LLM processing failed: {ex.Message}"
            });
        }
        finally
        {
            // Clean up temporary audio file (unless settings say to keep it)
            if (!_settings.Logging.SaveAudioFiles)
            {
                try
                {
                    if (File.Exists(audioFilePath))
                    {
                        File.Delete(audioFilePath);
                        _logger.LogDebug("Deleted temporary LLM audio file: {Path}", audioFilePath);
                    }
                }
                catch (Exception ex)
                {
                    _logger.LogWarning(ex, "Failed to delete temporary LLM file: {Path}", audioFilePath);
                }
            }
        }
    }

    // NEW Copy-Prompt processing method for Ctrl+F2
    private async Task ProcessCopyPromptTranscriptionAsync(string audioFilePath)
    {
        var startTime = DateTime.Now;
        TranscriptionEntry? transcriptionEntry = null;
        
        try
        {
            _logger.LogInformation("Starting copy-prompt transcription: {Path}", audioFilePath);
            
            // First, transcribe the audio
            var transcriptionResult = await _transcriptionService.TranscribeAsync(audioFilePath);
            
            if (string.IsNullOrWhiteSpace(transcriptionResult.FullText))
            {
                _logger.LogWarning("Copy-prompt transcription returned empty result");
                TranscriptionError?.Invoke(this, new TranscriptionErrorEventArgs
                {
                    Message = "No speech detected in audio for copy-prompt processing"
                });
                return;
            }

            // Use the clipboard content we captured earlier when Ctrl+F2 was pressed
            string clipboardContent = _capturedClipboardContent ?? "";
            var clipboardPreview = !string.IsNullOrWhiteSpace(clipboardContent) && clipboardContent.Length > 0 
                ? clipboardContent.Substring(0, Math.Min(200, clipboardContent.Length))
                : "[EMPTY]";
            
            _logger.LogInformation("CLIPBOARD RETRIEVAL - Length: {ContentLength}, Preview: '{ClipboardPreview}'", 
                clipboardContent.Length, clipboardPreview);

            // Clear the captured content for next use
            _capturedClipboardContent = "";

            // Log speech transcription details
            var speechPreview = transcriptionResult.FullText.Length > 0 
                ? transcriptionResult.FullText.Substring(0, Math.Min(200, transcriptionResult.FullText.Length))
                : "[EMPTY]";
            _logger.LogInformation("SPEECH TRANSCRIPTION - Length: {SpeechLength}, Preview: '{SpeechPreview}'", 
                transcriptionResult.FullText.Length, speechPreview);

            // Create the combined prompt using the template: "{speech-transcription}, {copy-buffer text}"
            string combinedPrompt;
            if (!string.IsNullOrWhiteSpace(clipboardContent))
            {
                combinedPrompt = $"{transcriptionResult.FullText}, {clipboardContent}";
                _logger.LogInformation("PROMPT COMBINATION - Speech({SpeechLength}) + Clipboard({ClipboardLength}) = Total({TotalLength})", 
                    transcriptionResult.FullText.Length, clipboardContent.Length, combinedPrompt.Length);
            }
            else
            {
                combinedPrompt = transcriptionResult.FullText;
                _logger.LogWarning("PROMPT COMBINATION - No clipboard content found, using speech transcription only");
            }

            // Log the complete combined prompt being sent to LLM
            var combinedPreview = combinedPrompt.Length > 0 
                ? combinedPrompt.Substring(0, Math.Min(500, combinedPrompt.Length))
                : "[EMPTY]";
            _logger.LogInformation("COMBINED PROMPT TO LLM - Length: {TotalLength}, Preview: '{CombinedPreview}'", 
                combinedPrompt.Length, combinedPreview);

            // Create base transcription entry - this will always be logged regardless of LLM success
            transcriptionEntry = new TranscriptionEntry
            {
                Timestamp = startTime,
                FullText = $"SPEECH: {transcriptionResult.FullText}\nCLIPBOARD: {clipboardContent}\nCOMBINED: {combinedPrompt}",
                Segments = transcriptionResult.Segments,
                Language = transcriptionResult.Language,
                Duration = DateTime.Now - startTime,
                ModelUsed = $"Whisper:{_settings.Whisper.ModelSize}",
                AudioFilePath = _settings.Logging.SaveAudioFiles ? audioFilePath : null
            };

            // Process with selected LLM provider
            string llmResponse = "";
            string llmError = "";
            
            try
            {
                if (_settings.SelectedLlmProvider == LlmProvider.OpenRouter)
                {
                    if (await _openRouterService.IsConfiguredAsync())
                    {
                        llmResponse = await _openRouterService.ProcessPromptAsync(
                            combinedPrompt,
                            _settings.OpenRouter.SystemPrompt,
                            _settings.OpenRouter.SelectedModel);
                        transcriptionEntry.ModelUsed = $"Whisper:{_settings.Whisper.ModelSize} + OpenRouter:{_settings.OpenRouter.SelectedModel}";
                    }
                    else
                    {
                        llmError = "OpenRouter API not configured. Please check settings.";
                        _logger.LogError("OpenRouter service not configured for copy-prompt processing");
                    }
                }
                else if (_settings.SelectedLlmProvider == LlmProvider.Ollama)
                {
                    if (await _ollamaService.IsConfiguredAsync())
                    {
                        llmResponse = await _ollamaService.ProcessPromptAsync(
                            combinedPrompt,
                            _settings.Ollama.SystemPrompt,
                            _settings.Ollama.SelectedModel);
                        transcriptionEntry.ModelUsed = $"Whisper:{_settings.Whisper.ModelSize} + Ollama:{_settings.Ollama.SelectedModel}";
                    }
                    else
                    {
                        llmError = "Ollama server not configured or not running. Please check settings.";
                        _logger.LogError("Ollama service not configured for copy-prompt processing");
                    }
                }
            }
            catch (Exception llmEx)
            {
                llmError = $"{_settings.SelectedLlmProvider} processing failed: {llmEx.Message}";
                _logger.LogError(llmEx, "{Provider} copy-prompt processing failed: {Error}", _settings.SelectedLlmProvider, llmEx.Message);
            }

            // Update transcription entry based on LLM result
            if (!string.IsNullOrWhiteSpace(llmResponse))
            {
                // LLM processing succeeded
                transcriptionEntry.FullText += $"\n\nLLM RESPONSE: {llmResponse}";
                transcriptionEntry.Duration = DateTime.Now - startTime;

                // Copy LLM response to clipboard
                try
                {
                    Application.Current.Dispatcher.Invoke(() =>
                    {
                        System.Windows.Clipboard.SetText(llmResponse);
                        _logger.LogInformation("Successfully copied copy-prompt LLM response to clipboard");
                    });

                    // Play audio notification after successful copy-prompt clipboard operation
                    if (_settings.AudioNotification.EnableNotifications && 
                        _settings.AudioNotification.PlayOnLlmResponse &&
                        !string.IsNullOrWhiteSpace(_settings.AudioNotification.AudioFilePath))
                    {
                        try
                        {
                            _audioNotificationService.SetVolume(_settings.AudioNotification.Volume);
                            await _audioNotificationService.PlayNotificationAsync(NotificationType.LlmResponse);
                            _logger.LogDebug("Copy-prompt audio notification played successfully");
                        }
                        catch (Exception audioEx)
                        {
                            _logger.LogWarning(audioEx, "Failed to play copy-prompt audio notification: {Error}", audioEx.Message);
                            // Don't throw - audio notification failure shouldn't break transcription
                        }
                    }

                    _logger.LogInformation("Copy-prompt transcription completed with {Provider}: {Response}", 
                        _settings.SelectedLlmProvider,
                        llmResponse.Substring(0, Math.Min(100, llmResponse.Length)));

                    TranscriptionCompleted?.Invoke(this, new TranscriptionCompletedEventArgs
                    {
                        TranscriptionResult = new TranscriptionResult 
                        { 
                            FullText = llmResponse,
                            Language = transcriptionResult.Language,
                            Segments = transcriptionResult.Segments
                        },
                        ProcessingTime = DateTime.Now - startTime
                    });
                }
                catch (Exception clipboardEx)
                {
                    _logger.LogError(clipboardEx, "Failed to copy copy-prompt LLM response to clipboard: {Error}", clipboardEx.Message);
                    // Add error to transcription entry but still log it
                    transcriptionEntry.FullText += $"\n\nCLIPBOARD ERROR: {clipboardEx.Message}";
                }
            }
            else
            {
                // LLM processing failed or returned empty - still log the original transcription with error info
                if (!string.IsNullOrWhiteSpace(llmError))
                {
                    transcriptionEntry.FullText += $"\n\nLLM ERROR: {llmError}";
                }
                
                transcriptionEntry.Duration = DateTime.Now - startTime;

                _logger.LogWarning("{Provider} copy-prompt returned empty response or failed: {Error}", _settings.SelectedLlmProvider, llmError);
                TranscriptionError?.Invoke(this, new TranscriptionErrorEventArgs
                {
                    Message = !string.IsNullOrWhiteSpace(llmError) ? llmError : $"{_settings.SelectedLlmProvider} copy-prompt processing returned empty response"
                });
            }

            // Always log the transcription entry if logging is enabled, regardless of LLM success/failure
            if (_settings.Logging.EnableTranscriptionLogging && transcriptionEntry != null)
            {
                await _transcriptionLogger.LogTranscriptionAsync(transcriptionEntry);
                _logger.LogDebug("Copy-prompt transcription entry logged to history: {Provider}", _settings.SelectedLlmProvider);
            }
        }
        catch (Exception ex)
        {
            _logger.LogError(ex, "Copy-prompt transcription processing failed: {Path}. Error: {ErrorMessage}", audioFilePath, ex.Message);
            
            // Even on complete failure, try to log what we have if transcriptionEntry was created
            if (_settings.Logging.EnableTranscriptionLogging && transcriptionEntry != null)
            {
                transcriptionEntry.FullText += $"\n\nPROCESSING ERROR: {ex.Message}";
                transcriptionEntry.Duration = DateTime.Now - startTime;
                try
                {
                    await _transcriptionLogger.LogTranscriptionAsync(transcriptionEntry);
                    _logger.LogDebug("Error copy-prompt transcription entry logged to history");
                }
                catch (Exception logEx)
                {
                    _logger.LogError(logEx, "Failed to log error copy-prompt transcription entry");
                }
            }
            
            TranscriptionError?.Invoke(this, new TranscriptionErrorEventArgs
            {
                Exception = ex,
                Message = $"Copy-prompt processing failed: {ex.Message}"
            });
        }
        finally
        {
            // Clean up temporary audio file (unless settings say to keep it)
            if (!_settings.Logging.SaveAudioFiles)
            {
                try
                {
                    if (File.Exists(audioFilePath))
                    {
                        File.Delete(audioFilePath);
                        _logger.LogDebug("Deleted temporary copy-prompt audio file: {Path}", audioFilePath);
                    }
                }
                catch (Exception ex)
                {
                    _logger.LogWarning(ex, "Failed to delete temporary copy-prompt file: {Path}", audioFilePath);
                }
            }
        }
    }

    // NEW Vision event handlers for F3 hotkeys
    private async void OnVisionCaptureStarted()
    {
        try
        {
            _logger.LogInformation("Vision capture started (Shift+F3)");
            
            // Process vision capture in background to avoid blocking
            _ = Task.Run(async () => await ProcessVisionCaptureAsync());
        }
        catch (Exception ex)
        {
            _logger.LogError(ex, "Failed to start vision capture");
            TranscriptionError?.Invoke(this, new TranscriptionErrorEventArgs
            {
                Exception = ex,
                Message = "Failed to start vision capture"
            });
        }
    }

    private async void OnVisionCaptureWithPromptStarted()
    {
        try
        {
            _logger.LogInformation("Vision capture with prompt started (Ctrl+F3)");
            
            // Process vision capture with prompt in background
            _ = Task.Run(async () => await ProcessVisionCaptureWithPromptAsync());
        }
        catch (Exception ex)
        {
            _logger.LogError(ex, "Failed to start vision capture with prompt");
            TranscriptionError?.Invoke(this, new TranscriptionErrorEventArgs
            {
                Exception = ex,
                Message = "Failed to start vision capture with prompt"
            });
        }
    }

    private async Task ProcessVisionCaptureAsync()
    {
        var startTime = DateTime.Now;
        
        try
        {
            _logger.LogInformation("Processing vision capture workflow (Shift+F3)");
            
            // Use the vision processing service to capture and analyze
            var result = await _visionProcessingService.CaptureAndAnalyzeAsync();
            
            if (!string.IsNullOrWhiteSpace(result))
            {
                _logger.LogInformation("Vision analysis completed: {Preview}", 
                    result.Substring(0, Math.Min(100, result.Length)));
                
                // Fire completion event
                TranscriptionCompleted?.Invoke(this, new TranscriptionCompletedEventArgs
                {
                    TranscriptionResult = new TranscriptionResult 
                    { 
                        FullText = result,
                        Language = "en", // Default for vision analysis
                        Segments = new List<TranscriptionSegment>()
                    },
                    ProcessingTime = DateTime.Now - startTime
                });
            }
            else
            {
                _logger.LogWarning("Vision capture returned empty result");
                TranscriptionError?.Invoke(this, new TranscriptionErrorEventArgs
                {
                    Message = "Vision capture was cancelled or returned empty result"
                });
            }
        }
        catch (Exception ex)
        {
            _logger.LogError(ex, "Vision capture processing failed: {Error}", ex.Message);
            TranscriptionError?.Invoke(this, new TranscriptionErrorEventArgs
            {
                Exception = ex,
                Message = $"Vision capture failed: {ex.Message}"
            });
        }
    }

    private async Task ProcessVisionCaptureWithPromptAsync()
    {
        // This method is currently not used because Ctrl+F3 needs PTT behavior
        // We'll implement the PTT+Vision workflow in new methods
        _logger.LogInformation("ProcessVisionCaptureWithPromptAsync called - this should not happen with new PTT implementation");
        
        TranscriptionError?.Invoke(this, new TranscriptionErrorEventArgs
        {
            Message = "Ctrl+F3 should use PTT behavior, not immediate trigger"
        });
    }

    // NEW Vision PTT event handlers for Ctrl+F3
    private async void OnVisionPttTransmissionStarted()
    {
        try
        {
            _logger.LogInformation("Vision PTT recording started (Ctrl+F3 hold)");
            _currentRecordingPath = GenerateRecordingPath();
            await _audioService.StartRecordingAsync(_currentRecordingPath);
        }
        catch (Exception ex)
        {
            _logger.LogError(ex, "Failed to start vision PTT recording");
            TranscriptionError?.Invoke(this, new TranscriptionErrorEventArgs
            {
                Exception = ex,
                Message = "Failed to start vision PTT recording"
            });
        }
    }

    private async void OnVisionPttTransmissionEnded()
    {
        try
        {
            await _audioService.StopRecordingAsync();
            _logger.LogInformation("Vision PTT recording stopped: {Path}", _currentRecordingPath);

            // Wait for file to be fully released
            await Task.Delay(1000);

            if (File.Exists(_currentRecordingPath))
            {
                var fileInfo = new FileInfo(_currentRecordingPath);
                _logger.LogInformation("Vision PTT audio file created: {Path}, Size: {Size} bytes", _currentRecordingPath, fileInfo.Length);
                
                // Process speech+vision workflow in background
                _ = Task.Run(async () => await ProcessSpeechPlusVisionAsync(_currentRecordingPath));
            }
            else
            {
                _logger.LogWarning("Vision PTT audio file not found after recording: {Path}", _currentRecordingPath);
                TranscriptionError?.Invoke(this, new TranscriptionErrorEventArgs
                {
                    Message = "Vision PTT audio file not found after recording"
                });
            }
        }
        catch (Exception ex)
        {
            _logger.LogError(ex, "Failed to stop vision PTT recording");
            TranscriptionError?.Invoke(this, new TranscriptionErrorEventArgs
            {
                Exception = ex,
                Message = "Failed to stop vision PTT recording"
            });
        }
    }

<<<<<<< HEAD
    // NEW TTS event handlers for Ctrl+F1 and Escape
    private async void OnTTSTriggered()
=======
    // NEW TTS event handler for Ctrl+F1
    private async void OnTtsTriggered()
>>>>>>> 3c6b8d90
    {
        try
        {
            _logger.LogInformation("TTS triggered (Ctrl+F1)");
            
<<<<<<< HEAD
            if (!_settings.TTS.EnableTTS)
            {
                _logger.LogInformation("TTS is disabled in settings");
                return;
            }

            // Get clipboard content on UI thread
            string clipboardText = "";
            await Application.Current.Dispatcher.InvokeAsync(() =>
            {
                try
                {
                    if (System.Windows.Clipboard.ContainsText())
                    {
                        clipboardText = System.Windows.Clipboard.GetText();
                    }
                }
                catch (Exception ex)
                {
                    _logger.LogError(ex, "Failed to read clipboard for TTS");
                }
            });

            if (string.IsNullOrWhiteSpace(clipboardText))
            {
                _logger.LogInformation("TTS: No text in clipboard, speaking error message");
                await _ttsService.SpeakTextAsync(TTSErrorMessages.EmptyClipboard);
                return;
            }

            _logger.LogInformation("TTS: Speaking clipboard text ({Length} chars): {Preview}",
                clipboardText.Length,
                clipboardText.Length > 100 ? clipboardText.Substring(0, 100) + "..." : clipboardText);

            // Configure TTS with current settings
            if (!string.IsNullOrWhiteSpace(_settings.TTS.SelectedVoice))
            {
                await _ttsService.SetVoiceAsync(_settings.TTS.SelectedVoice);
            }
            await _ttsService.SetRateAsync(_settings.TTS.Rate);
            await _ttsService.SetVolumeAsync(_settings.TTS.Volume);

            // Speak the clipboard text
            await _ttsService.SpeakTextAsync(clipboardText);
        }
        catch (Exception ex)
        {
            _logger.LogError(ex, "TTS processing failed: {Error}", ex.Message);
            try
            {
                await _ttsService.SpeakTextAsync(TTSErrorMessages.ServiceFailed);
            }
            catch (Exception speakEx)
            {
                _logger.LogError(speakEx, "Failed to speak TTS error message");
            }
        }
    }

    private async void OnTTSStopRequested()
    {
        try
        {
            _logger.LogInformation("TTS stop requested (Escape)");
            await _ttsService.StopSpeechAsync();
        }
        catch (Exception ex)
        {
            _logger.LogError(ex, "Failed to stop TTS: {Error}", ex.Message);
=======
            // Process TTS in background to avoid blocking
            _ = Task.Run(async () => await ProcessTtsAsync());
        }
        catch (Exception ex)
        {
            _logger.LogError(ex, "Failed to trigger TTS");
            TranscriptionError?.Invoke(this, new TranscriptionErrorEventArgs
            {
                Exception = ex,
                Message = "Failed to trigger TTS"
            });
        }
    }

    private async Task ProcessTtsAsync()
    {
        try
        {
            _logger.LogInformation("Processing TTS workflow (Ctrl+F1) - delegating to TtsHotkeyHandler");
            
            // Delegate TTS processing to the dedicated TTS handler
            await _ttsHotkeyHandler.HandleCtrlF1Async();
            
            // Fire completion event to indicate TTS was triggered
            TranscriptionCompleted?.Invoke(this, new TranscriptionCompletedEventArgs
            {
                TranscriptionResult = new TranscriptionResult 
                { 
                    FullText = "🐱 KittenTTS clipboard reading initiated",
                    Language = "en",
                    Segments = new List<TranscriptionSegment>()
                },
                ProcessingTime = TimeSpan.FromMilliseconds(50)
            });
        }
        catch (Exception ex)
        {
            _logger.LogError(ex, "TTS processing failed: {Error}", ex.Message);
            TranscriptionError?.Invoke(this, new TranscriptionErrorEventArgs
            {
                Exception = ex,
                Message = $"TTS processing failed: {ex.Message}"
            });
>>>>>>> 3c6b8d90
        }
    }

    // NEW Speech+Vision combined processing for Ctrl+F3
    private async Task ProcessSpeechPlusVisionAsync(string audioFilePath)
    {
        var startTime = DateTime.Now;
        TranscriptionEntry? transcriptionEntry = null;
        
        try
        {
            _logger.LogInformation("SPEECH+VISION: Starting speech+vision processing workflow");
            
            // First, transcribe the speech
            var transcriptionResult = await _transcriptionService.TranscribeAsync(audioFilePath);
            
            if (string.IsNullOrWhiteSpace(transcriptionResult.FullText))
            {
                _logger.LogWarning("SPEECH+VISION: Speech transcription returned empty result");
                TranscriptionError?.Invoke(this, new TranscriptionErrorEventArgs
                {
                    Message = "No speech detected in audio for speech+vision processing"
                });
                return;
            }

            _logger.LogInformation("SPEECH+VISION: Speech transcribed: '{Speech}'", 
                transcriptionResult.FullText.Substring(0, Math.Min(100, transcriptionResult.FullText.Length)));

            // Now capture the screen area
            _logger.LogInformation("SPEECH+VISION: Showing screen capture overlay for user selection");
            var selectedArea = await _visionProcessingService.CaptureAndAnalyzeAsync();
            
            if (string.IsNullOrWhiteSpace(selectedArea) || selectedArea.StartsWith("Screen capture was cancelled"))
            {
                _logger.LogWarning("SPEECH+VISION: Screen capture was cancelled by user");
                TranscriptionError?.Invoke(this, new TranscriptionErrorEventArgs
                {
                    Message = "Screen capture was cancelled"
                });
                return;
            }

            // Combine speech transcription with vision analysis
            var combinedResult = $"SPEECH: {transcriptionResult.FullText}\n\nVISION: {selectedArea}";
            
            _logger.LogInformation("SPEECH+VISION: Combined processing completed. Speech: {SpeechLength} chars, Vision: {VisionLength} chars", 
                transcriptionResult.FullText.Length, selectedArea.Length);

            // Create transcription entry
            transcriptionEntry = new TranscriptionEntry
            {
                Timestamp = startTime,
                FullText = combinedResult,
                Segments = transcriptionResult.Segments,
                Language = transcriptionResult.Language,
                Duration = DateTime.Now - startTime,
                ModelUsed = $"Whisper:{_settings.Whisper.ModelSize} + Vision:{_settings.SelectedLlmProvider}",
                AudioFilePath = _settings.Logging.SaveAudioFiles ? audioFilePath : null
            };

            // Copy combined result to clipboard
            Application.Current.Dispatcher.Invoke(() =>
            {
                System.Windows.Clipboard.SetText(combinedResult);
                _logger.LogInformation("SPEECH+VISION: Combined result copied to clipboard");
            });

            // Log transcription if enabled
            if (_settings.Logging.EnableTranscriptionLogging)
            {
                await _transcriptionLogger.LogTranscriptionAsync(transcriptionEntry);
            }

            // Fire completion event
            TranscriptionCompleted?.Invoke(this, new TranscriptionCompletedEventArgs
            {
                TranscriptionResult = new TranscriptionResult 
                { 
                    FullText = combinedResult,
                    Language = transcriptionResult.Language,
                    Segments = transcriptionResult.Segments
                },
                ProcessingTime = DateTime.Now - startTime
            });

            _logger.LogInformation("SPEECH+VISION: Workflow completed successfully");
        }
        catch (Exception ex)
        {
            _logger.LogError(ex, "SPEECH+VISION: Processing failed: {Error}", ex.Message);
            
            // Try to log what we have if transcriptionEntry was created
            if (_settings.Logging.EnableTranscriptionLogging && transcriptionEntry != null)
            {
                transcriptionEntry.FullText += $"\n\nPROCESSING ERROR: {ex.Message}";
                transcriptionEntry.Duration = DateTime.Now - startTime;
                try
                {
                    await _transcriptionLogger.LogTranscriptionAsync(transcriptionEntry);
                }
                catch (Exception logEx)
                {
                    _logger.LogError(logEx, "Failed to log error speech+vision entry");
                }
            }
            
            TranscriptionError?.Invoke(this, new TranscriptionErrorEventArgs
            {
                Exception = ex,
                Message = $"Speech+vision processing failed: {ex.Message}"
            });
        }
        finally
        {
            // Clean up temporary audio file
            if (!_settings.Logging.SaveAudioFiles)
            {
                try
                {
                    if (File.Exists(audioFilePath))
                    {
                        File.Delete(audioFilePath);
                        _logger.LogDebug("Deleted temporary speech+vision audio file: {Path}", audioFilePath);
                    }
                }
                catch (Exception ex)
                {
                    _logger.LogWarning(ex, "Failed to delete temporary speech+vision file: {Path}", audioFilePath);
                }
            }
        }
    }

    private string GenerateRecordingPath()
    {
        var tempPath = Path.GetTempPath();
        var fileName = $"whisper_recording_{DateTime.Now:yyyyMMdd_HHmmss_fff}.wav";
        return Path.Combine(tempPath, fileName);
    }

    public bool IsRecording => _audioService.IsRecording;

    public bool IsTransmitting => _hotkeyManager.IsTransmitting;

    public async Task UpdateSettingsAsync(ApplicationSettings newSettings)
    {
        try
        {
            await _settingsService.SaveSettingsAsync(newSettings);
            _settings = newSettings;
            
            // Reinitialize transcription service if model changed
            if (!_transcriptionService.IsInitialized || _settings.Whisper.ModelSize != newSettings.Whisper.ModelSize)
            {
                await _transcriptionService.InitializeAsync(newSettings.Whisper.ModelSize);
            }
            
            _logger.LogInformation("Settings updated successfully");
        }
        catch (Exception ex)
        {
            _logger.LogError(ex, "Failed to update settings");
            throw;
        }
    }

    public void Dispose()
    {
        if (!_disposed)
        {
            _hotkeyManager?.Dispose();
            _audioService?.Dispose();
            _transcriptionService?.Dispose();
            
            // Clear any captured clipboard content
            _capturedClipboardContent = "";
            
            _disposed = true;
            _logger.LogInformation("TranscriptionOrchestrator disposed");
        }
    }
}

public class TranscriptionCompletedEventArgs : EventArgs
{
    public TranscriptionResult TranscriptionResult { get; set; } = new();
    public TimeSpan ProcessingTime { get; set; }
}

public class TranscriptionErrorEventArgs : EventArgs
{
    public string Message { get; set; } = "";
    public Exception? Exception { get; set; }
}
<|MERGE_RESOLUTION|>--- conflicted
+++ resolved
@@ -1,1425 +1,1368 @@
-using Microsoft.Extensions.Logging;
-using CarelessWhisperV2.Services.Hotkeys;
-using CarelessWhisperV2.Services.Audio;
-using CarelessWhisperV2.Services.Transcription;
-using CarelessWhisperV2.Services.Clipboard;
-using CarelessWhisperV2.Services.Logging;
-using CarelessWhisperV2.Services.Settings;
-using CarelessWhisperV2.Services.OpenRouter;
-using CarelessWhisperV2.Services.Ollama;
-using CarelessWhisperV2.Services.AudioNotification;
-using CarelessWhisperV2.Services.Vision;
-<<<<<<< HEAD
-using CarelessWhisperV2.Services.TTS;
-=======
-using CarelessWhisperV2.Services.Tts;
->>>>>>> 3c6b8d90
-using CarelessWhisperV2.Models;
-using System.IO;
-using System.Windows;
-
-namespace CarelessWhisperV2.Services.Orchestration;
-
-public class TranscriptionOrchestrator : IDisposable
-{
-    private readonly PushToTalkManager _hotkeyManager;
-    private readonly IAudioService _audioService;
-    private readonly ITranscriptionService _transcriptionService;
-    private readonly IClipboardService _clipboardService;
-    private readonly ITranscriptionLogger _transcriptionLogger;
-    private readonly ISettingsService _settingsService;
-    private readonly IOpenRouterService _openRouterService; // NEW
-    private readonly IOllamaService _ollamaService; // NEW
-    private readonly IAudioNotificationService _audioNotificationService; // NEW
-    private readonly IVisionProcessingService _visionProcessingService; // NEW - Vision capture
-<<<<<<< HEAD
-    private readonly ITTSService _ttsService; // NEW - Text-to-Speech
-=======
-    private readonly TtsHotkeyHandler _ttsHotkeyHandler; // NEW V3.6.5 - TTS handler
->>>>>>> 3c6b8d90
-    private readonly ILogger<TranscriptionOrchestrator> _logger;
-    
-    private string _currentRecordingPath = "";
-    private string _capturedClipboardContent = ""; // Store clipboard content for copy-prompt mode
-    private bool _disposed;
-    private ApplicationSettings _settings = new();
-
-    public event EventHandler<TranscriptionCompletedEventArgs>? TranscriptionCompleted;
-    public event EventHandler<TranscriptionErrorEventArgs>? TranscriptionError;
-
-    public TranscriptionOrchestrator(
-        PushToTalkManager hotkeyManager,
-        IAudioService audioService,
-        ITranscriptionService transcriptionService,
-        IClipboardService clipboardService,
-        ITranscriptionLogger transcriptionLogger,
-        ISettingsService settingsService,
-        IOpenRouterService openRouterService, // NEW
-        IOllamaService ollamaService, // NEW
-        IAudioNotificationService audioNotificationService, // NEW
-        IVisionProcessingService visionProcessingService, // NEW - Vision capture
-<<<<<<< HEAD
-        ITTSService ttsService, // NEW - Text-to-Speech
-=======
-        TtsHotkeyHandler ttsHotkeyHandler, // NEW V3.6.5
->>>>>>> 3c6b8d90
-        ILogger<TranscriptionOrchestrator> logger)
-    {
-        _hotkeyManager = hotkeyManager;
-        _audioService = audioService;
-        _transcriptionService = transcriptionService;
-        _clipboardService = clipboardService;
-        _transcriptionLogger = transcriptionLogger;
-        _settingsService = settingsService;
-        _openRouterService = openRouterService; // NEW
-        _ollamaService = ollamaService; // NEW
-        _audioNotificationService = audioNotificationService; // NEW
-        _visionProcessingService = visionProcessingService; // NEW - Vision capture
-<<<<<<< HEAD
-        _ttsService = ttsService; // NEW - Text-to-Speech
-=======
-        _ttsHotkeyHandler = ttsHotkeyHandler; // NEW V3.6.5 - TTS handler
->>>>>>> 3c6b8d90
-        _logger = logger;
-
-        _hotkeyManager.TransmissionStarted += OnTransmissionStarted;
-        _hotkeyManager.TransmissionEnded += OnTransmissionEnded;
-        _hotkeyManager.LlmTransmissionStarted += OnLlmTransmissionStarted; // NEW
-        _hotkeyManager.LlmTransmissionEnded += OnLlmTransmissionEnded; // NEW
-        _hotkeyManager.CopyPromptTransmissionStarted += OnCopyPromptTransmissionStarted; // NEW for Ctrl+F2
-        _hotkeyManager.CopyPromptTransmissionEnded += OnCopyPromptTransmissionEnded; // NEW for Ctrl+F2
-        _hotkeyManager.VisionCaptureStarted += OnVisionCaptureStarted; // NEW for Shift+F3
-        _hotkeyManager.VisionCaptureWithPromptStarted += OnVisionPttTransmissionStarted; // NEW for Ctrl+F3 PTT
-        _hotkeyManager.VisionCaptureWithPromptEnded += OnVisionPttTransmissionEnded; // NEW for Ctrl+F3 PTT
-<<<<<<< HEAD
-        _hotkeyManager.TTSTriggered += OnTTSTriggered; // NEW for Ctrl+F1 TTS
-        _hotkeyManager.TTSStopRequested += OnTTSStopRequested; // NEW for Escape key TTS stop
-=======
-        _hotkeyManager.TtsTriggered += OnTtsTriggered; // NEW for Ctrl+F1 TTS
->>>>>>> 3c6b8d90
-        
-        // Load settings
-        _ = Task.Run(LoadSettingsAsync);
-    }
-
-    public async Task InitializeAsync()
-    {
-        try
-        {
-            _logger.LogInformation("Initializing TranscriptionOrchestrator");
-            
-            // Initialize transcription service with current model
-            await _transcriptionService.InitializeAsync(_settings.Whisper.ModelSize);
-            
-            _logger.LogInformation("TranscriptionOrchestrator initialized successfully");
-        }
-        catch (Exception ex)
-        {
-            _logger.LogError(ex, "Failed to initialize TranscriptionOrchestrator");
-            throw;
-        }
-    }
-
-    private async Task LoadSettingsAsync()
-    {
-        try
-        {
-            _settings = await _settingsService.LoadSettingsAsync<ApplicationSettings>();
-            _logger.LogDebug("Settings loaded successfully");
-        }
-        catch (Exception ex)
-        {
-            _logger.LogError(ex, "Failed to load settings, using defaults");
-            _settings = new ApplicationSettings();
-        }
-    }
-
-    private async void OnTransmissionStarted()
-    {
-        try
-        {
-            _currentRecordingPath = GenerateRecordingPath();
-            await _audioService.StartRecordingAsync(_currentRecordingPath);
-            _logger.LogInformation("Recording started: {Path}", _currentRecordingPath);
-        }
-        catch (Exception ex)
-        {
-            _logger.LogError(ex, "Failed to start recording");
-            TranscriptionError?.Invoke(this, new TranscriptionErrorEventArgs
-            {
-                Exception = ex,
-                Message = "Failed to start recording"
-            });
-        }
-    }
-
-    private async void OnTransmissionEnded()
-    {
-        try
-        {
-            await _audioService.StopRecordingAsync();
-            _logger.LogInformation("Recording stopped: {Path}", _currentRecordingPath);
-
-            // Wait for file to be fully released - same fix as settings test
-            await Task.Delay(1000);
-
-            if (File.Exists(_currentRecordingPath))
-            {
-                var fileInfo = new FileInfo(_currentRecordingPath);
-                _logger.LogInformation("Audio file created: {Path}, Size: {Size} bytes", _currentRecordingPath, fileInfo.Length);
-                
-                // Process transcription in background
-                _ = Task.Run(async () => await ProcessTranscriptionAsync(_currentRecordingPath));
-            }
-            else
-            {
-                _logger.LogWarning("Audio file not found after recording: {Path}", _currentRecordingPath);
-                TranscriptionError?.Invoke(this, new TranscriptionErrorEventArgs
-                {
-                    Message = "Audio file not found after recording"
-                });
-            }
-        }
-        catch (Exception ex)
-        {
-            _logger.LogError(ex, "Failed to stop recording");
-            TranscriptionError?.Invoke(this, new TranscriptionErrorEventArgs
-            {
-                Exception = ex,
-                Message = "Failed to stop recording"
-            });
-        }
-    }
-
-    // NEW LLM event handlers
-    private async void OnLlmTransmissionStarted()
-    {
-        try
-        {
-            _currentRecordingPath = GenerateRecordingPath();
-            await _audioService.StartRecordingAsync(_currentRecordingPath);
-            _logger.LogInformation("LLM recording started: {Path}", _currentRecordingPath);
-        }
-        catch (Exception ex)
-        {
-            _logger.LogError(ex, "Failed to start LLM recording");
-            TranscriptionError?.Invoke(this, new TranscriptionErrorEventArgs
-            {
-                Exception = ex,
-                Message = "Failed to start LLM recording"
-            });
-        }
-    }
-
-    private async void OnLlmTransmissionEnded()
-    {
-        try
-        {
-            await _audioService.StopRecordingAsync();
-            _logger.LogInformation("LLM recording stopped: {Path}", _currentRecordingPath);
-
-            // Wait for file to be fully released
-            await Task.Delay(1000);
-
-            if (File.Exists(_currentRecordingPath))
-            {
-                var fileInfo = new FileInfo(_currentRecordingPath);
-                _logger.LogInformation("LLM audio file created: {Path}, Size: {Size} bytes", _currentRecordingPath, fileInfo.Length);
-                
-                // Process LLM transcription in background
-                _ = Task.Run(async () => await ProcessLlmTranscriptionAsync(_currentRecordingPath));
-            }
-            else
-            {
-                _logger.LogWarning("LLM audio file not found after recording: {Path}", _currentRecordingPath);
-                TranscriptionError?.Invoke(this, new TranscriptionErrorEventArgs
-                {
-                    Message = "LLM audio file not found after recording"
-                });
-            }
-        }
-        catch (Exception ex)
-        {
-            _logger.LogError(ex, "Failed to stop LLM recording");
-            TranscriptionError?.Invoke(this, new TranscriptionErrorEventArgs
-            {
-                Exception = ex,
-                Message = "Failed to stop LLM recording"
-            });
-        }
-    }
-
-    // NEW Copy-Prompt event handlers for Ctrl+F2
-    private async void OnCopyPromptTransmissionStarted()
-    {
-        try
-        {
-            // CAPTURE CLIPBOARD CONTENT FIRST - before anything else that might overwrite it!
-            _logger.LogInformation("CLIPBOARD DEBUG - Starting capture process. Thread: {ThreadId}, STA: {IsSTAThread}", 
-                System.Threading.Thread.CurrentThread.ManagedThreadId, 
-                System.Threading.Thread.CurrentThread.GetApartmentState() == System.Threading.ApartmentState.STA);
-            
-            try
-            {
-                // Capture clipboard content on the UI thread to ensure STA access
-                _capturedClipboardContent = "";
-                Application.Current.Dispatcher.Invoke(() =>
-                {
-                    try
-                    {
-                        _logger.LogInformation("CLIPBOARD DEBUG - Now on UI thread: {ThreadId}, STA: {IsSTAThread}", 
-                            System.Threading.Thread.CurrentThread.ManagedThreadId, 
-                            System.Threading.Thread.CurrentThread.GetApartmentState() == System.Threading.ApartmentState.STA);
-                        
-                        // First check if clipboard contains text
-                        bool hasText = System.Windows.Clipboard.ContainsText();
-                        _logger.LogInformation("CLIPBOARD DEBUG - ContainsText result: {HasText}", hasText);
-                        
-                        if (!hasText)
-                        {
-                            _logger.LogWarning("CLIPBOARD DEBUG - Clipboard reports no text content available!");
-                            _capturedClipboardContent = "";
-                            return;
-                        }
-                        
-                        // Capture the clipboard content directly using WPF clipboard
-                        _capturedClipboardContent = System.Windows.Clipboard.GetText();
-                        
-                        var contentLength = _capturedClipboardContent?.Length ?? 0;
-                        var contentPreview = !string.IsNullOrWhiteSpace(_capturedClipboardContent) && _capturedClipboardContent.Length > 0 
-                            ? _capturedClipboardContent.Substring(0, Math.Min(200, _capturedClipboardContent.Length))
-                            : "[EMPTY]";
-                        
-                        _logger.LogInformation("CLIPBOARD CAPTURE - Length: {ContentLength}, Preview: '{ContentPreview}'", 
-                            contentLength, contentPreview);
-                        
-                        if (string.IsNullOrWhiteSpace(_capturedClipboardContent))
-                        {
-                            _logger.LogWarning("CLIPBOARD CAPTURE - WARNING: Captured clipboard content is empty or null!");
-                        }
-                        else
-                        {
-                            _logger.LogInformation("CLIPBOARD CAPTURE - SUCCESS: Captured {Length} characters on UI thread", 
-                                _capturedClipboardContent.Length);
-                        }
-                    }
-                    catch (Exception uiThreadEx)
-                    {
-                        _logger.LogError(uiThreadEx, "CLIPBOARD CAPTURE - UI thread access failed: {Error}", uiThreadEx.Message);
-                        _capturedClipboardContent = "";
-                    }
-                });
-            }
-            catch (Exception clipboardEx)
-            {
-                _logger.LogError(clipboardEx, "CLIPBOARD CAPTURE - Dispatcher invoke failed: {Error}", clipboardEx.Message);
-                _capturedClipboardContent = "";
-            }
-
-            // Now start recording
-            _currentRecordingPath = GenerateRecordingPath();
-            await _audioService.StartRecordingAsync(_currentRecordingPath);
-            _logger.LogInformation("Copy-prompt recording started: {Path}", _currentRecordingPath);
-        }
-        catch (Exception ex)
-        {
-            _logger.LogError(ex, "Failed to start copy-prompt recording");
-            // Clear captured content on error to prevent stale data
-            _capturedClipboardContent = "";
-            TranscriptionError?.Invoke(this, new TranscriptionErrorEventArgs
-            {
-                Exception = ex,
-                Message = "Failed to start copy-prompt recording"
-            });
-        }
-    }
-
-    private async void OnCopyPromptTransmissionEnded()
-    {
-        try
-        {
-            await _audioService.StopRecordingAsync();
-            _logger.LogInformation("Copy-prompt recording stopped: {Path}", _currentRecordingPath);
-
-            // Wait for file to be fully released
-            await Task.Delay(1000);
-
-            if (File.Exists(_currentRecordingPath))
-            {
-                var fileInfo = new FileInfo(_currentRecordingPath);
-                _logger.LogInformation("Copy-prompt audio file created: {Path}, Size: {Size} bytes", _currentRecordingPath, fileInfo.Length);
-                
-                // Process copy-prompt transcription in background
-                _ = Task.Run(async () => await ProcessCopyPromptTranscriptionAsync(_currentRecordingPath));
-            }
-            else
-            {
-                _logger.LogWarning("Copy-prompt audio file not found after recording: {Path}", _currentRecordingPath);
-                TranscriptionError?.Invoke(this, new TranscriptionErrorEventArgs
-                {
-                    Message = "Copy-prompt audio file not found after recording"
-                });
-            }
-        }
-        catch (Exception ex)
-        {
-            _logger.LogError(ex, "Failed to stop copy-prompt recording");
-            TranscriptionError?.Invoke(this, new TranscriptionErrorEventArgs
-            {
-                Exception = ex,
-                Message = "Failed to stop copy-prompt recording"
-            });
-        }
-    }
-
-    private async Task ProcessTranscriptionAsync(string audioFilePath)
-    {
-        var startTime = DateTime.Now;
-        
-        try
-        {
-            _logger.LogInformation("Starting transcription: {Path}", audioFilePath);
-            
-            var result = await _transcriptionService.TranscribeAsync(audioFilePath);
-            
-            if (!string.IsNullOrWhiteSpace(result.FullText))
-            {
-                // Copy to clipboard on UI thread (required for STA thread)
-                _logger.LogInformation("Attempting to copy text to clipboard: {Text}", result.FullText.Substring(0, Math.Min(50, result.FullText.Length)));
-                
-                try
-                {
-                    Application.Current.Dispatcher.Invoke(() =>
-                    {
-                        // Use direct WPF clipboard - safe and synchronous
-                        System.Windows.Clipboard.SetText(result.FullText);
-                        _logger.LogInformation("Successfully copied text to clipboard");
-                    });
-
-                    // Play audio notification after successful clipboard operation
-                    if (_settings.AudioNotification.EnableNotifications && 
-                        _settings.AudioNotification.PlayOnSpeechToText &&
-                        !string.IsNullOrWhiteSpace(_settings.AudioNotification.AudioFilePath))
-                    {
-                        try
-                        {
-                            _audioNotificationService.SetVolume(_settings.AudioNotification.Volume);
-                            await _audioNotificationService.PlayNotificationAsync(NotificationType.SpeechToText);
-                            _logger.LogDebug("Audio notification played successfully");
-                        }
-                        catch (Exception audioEx)
-                        {
-                            _logger.LogWarning(audioEx, "Failed to play audio notification: {Error}", audioEx.Message);
-                            // Don't throw - audio notification failure shouldn't break transcription
-                        }
-                    }
-                }
-                catch (Exception clipboardEx)
-                {
-                    _logger.LogError(clipboardEx, "Failed to copy text to clipboard: {Error}", clipboardEx.Message);
-                    // Don't throw - continue with logging and event notification
-                }
-                
-                // Log to file if enabled
-                if (_settings.Logging.EnableTranscriptionLogging)
-                {
-                    var transcriptionEntry = new TranscriptionEntry
-                    {
-                        Timestamp = startTime,
-                        FullText = result.FullText,
-                        Segments = result.Segments,
-                        Language = result.Language,
-                        Duration = DateTime.Now - startTime,
-                        ModelUsed = _settings.Whisper.ModelSize,
-                        AudioFilePath = _settings.Logging.SaveAudioFiles ? audioFilePath : null
-                    };
-                    
-                    await _transcriptionLogger.LogTranscriptionAsync(transcriptionEntry);
-                }
-                
-                _logger.LogInformation("Transcription completed: {Text}", result.FullText);
-                
-                TranscriptionCompleted?.Invoke(this, new TranscriptionCompletedEventArgs
-                {
-                    TranscriptionResult = result,
-                    ProcessingTime = DateTime.Now - startTime
-                });
-            }
-            else
-            {
-                _logger.LogWarning("Transcription returned empty result");
-                TranscriptionError?.Invoke(this, new TranscriptionErrorEventArgs
-                {
-                    Message = "No speech detected in audio"
-                });
-            }
-        }
-        catch (Exception ex)
-        {
-            _logger.LogError(ex, "Transcription failed: {Path}. Error details: {ErrorMessage}", audioFilePath, ex.Message);
-            TranscriptionError?.Invoke(this, new TranscriptionErrorEventArgs
-            {
-                Exception = ex,
-                Message = $"Transcription processing failed: {ex.Message}"
-            });
-        }
-        finally
-        {
-            // Clean up temporary audio file (unless settings say to keep it)
-            if (!_settings.Logging.SaveAudioFiles)
-            {
-                try
-                {
-                    if (File.Exists(audioFilePath))
-                    {
-                        File.Delete(audioFilePath);
-                        _logger.LogDebug("Deleted temporary audio file: {Path}", audioFilePath);
-                    }
-                }
-                catch (Exception ex)
-                {
-                    _logger.LogWarning(ex, "Failed to delete temporary file: {Path}", audioFilePath);
-                }
-            }
-        }
-    }
-
-    // NEW LLM processing method
-    private async Task ProcessLlmTranscriptionAsync(string audioFilePath)
-    {
-        var startTime = DateTime.Now;
-        TranscriptionEntry? transcriptionEntry = null;
-        
-        try
-        {
-            _logger.LogInformation("Starting LLM transcription: {Path}", audioFilePath);
-            
-            // First, transcribe the audio
-            var transcriptionResult = await _transcriptionService.TranscribeAsync(audioFilePath);
-            
-            if (string.IsNullOrWhiteSpace(transcriptionResult.FullText))
-            {
-                _logger.LogWarning("LLM transcription returned empty result");
-                TranscriptionError?.Invoke(this, new TranscriptionErrorEventArgs
-                {
-                    Message = "No speech detected in audio for LLM processing"
-                });
-                return;
-            }
-
-            _logger.LogInformation("LLM transcription completed, processing with {Provider}: {Text}", 
-                _settings.SelectedLlmProvider,
-                transcriptionResult.FullText.Substring(0, Math.Min(50, transcriptionResult.FullText.Length)));
-
-            // Create base transcription entry - this will always be logged regardless of LLM success
-            transcriptionEntry = new TranscriptionEntry
-            {
-                Timestamp = startTime,
-                FullText = transcriptionResult.FullText,
-                Segments = transcriptionResult.Segments,
-                Language = transcriptionResult.Language,
-                Duration = DateTime.Now - startTime,
-                ModelUsed = $"Whisper:{_settings.Whisper.ModelSize}",
-                AudioFilePath = _settings.Logging.SaveAudioFiles ? audioFilePath : null
-            };
-
-            // Process with selected LLM provider
-            string llmResponse = "";
-            string llmError = "";
-            
-            try
-            {
-                if (_settings.SelectedLlmProvider == LlmProvider.OpenRouter)
-                {
-                    if (await _openRouterService.IsConfiguredAsync())
-                    {
-                        llmResponse = await _openRouterService.ProcessPromptAsync(
-                            transcriptionResult.FullText,
-                            _settings.OpenRouter.SystemPrompt,
-                            _settings.OpenRouter.SelectedModel);
-                        transcriptionEntry.ModelUsed = $"Whisper:{_settings.Whisper.ModelSize} + OpenRouter:{_settings.OpenRouter.SelectedModel}";
-                    }
-                    else
-                    {
-                        llmError = "OpenRouter API not configured. Please check settings.";
-                        _logger.LogError("OpenRouter service not configured for LLM processing");
-                    }
-                }
-                else if (_settings.SelectedLlmProvider == LlmProvider.Ollama)
-                {
-                    if (await _ollamaService.IsConfiguredAsync())
-                    {
-                        llmResponse = await _ollamaService.ProcessPromptAsync(
-                            transcriptionResult.FullText,
-                            _settings.Ollama.SystemPrompt,
-                            _settings.Ollama.SelectedModel);
-                        transcriptionEntry.ModelUsed = $"Whisper:{_settings.Whisper.ModelSize} + Ollama:{_settings.Ollama.SelectedModel}";
-                    }
-                    else
-                    {
-                        llmError = "Ollama server not configured or not running. Please check settings.";
-                        _logger.LogError("Ollama service not configured for LLM processing");
-                    }
-                }
-            }
-            catch (Exception llmEx)
-            {
-                llmError = $"{_settings.SelectedLlmProvider} processing failed: {llmEx.Message}";
-                _logger.LogError(llmEx, "{Provider} processing failed: {Error}", _settings.SelectedLlmProvider, llmEx.Message);
-            }
-
-            // Update transcription entry based on LLM result
-            if (!string.IsNullOrWhiteSpace(llmResponse))
-            {
-                // LLM processing succeeded
-                transcriptionEntry.FullText = $"INPUT: {transcriptionResult.FullText}\n\nLLM RESPONSE: {llmResponse}";
-                transcriptionEntry.Duration = DateTime.Now - startTime;
-
-                // Copy LLM response to clipboard
-                try
-                {
-                    Application.Current.Dispatcher.Invoke(() =>
-                    {
-                        System.Windows.Clipboard.SetText(llmResponse);
-                        _logger.LogInformation("Successfully copied LLM response to clipboard");
-                    });
-
-                    // Play audio notification after successful LLM clipboard operation
-                    if (_settings.AudioNotification.EnableNotifications && 
-                        _settings.AudioNotification.PlayOnLlmResponse &&
-                        !string.IsNullOrWhiteSpace(_settings.AudioNotification.AudioFilePath))
-                    {
-                        try
-                        {
-                            _audioNotificationService.SetVolume(_settings.AudioNotification.Volume);
-                            await _audioNotificationService.PlayNotificationAsync(NotificationType.LlmResponse);
-                            _logger.LogDebug("LLM audio notification played successfully");
-                        }
-                        catch (Exception audioEx)
-                        {
-                            _logger.LogWarning(audioEx, "Failed to play LLM audio notification: {Error}", audioEx.Message);
-                            // Don't throw - audio notification failure shouldn't break transcription
-                        }
-                    }
-
-                    _logger.LogInformation("LLM transcription completed with {Provider}: {Response}", 
-                        _settings.SelectedLlmProvider,
-                        llmResponse.Substring(0, Math.Min(100, llmResponse.Length)));
-
-                    TranscriptionCompleted?.Invoke(this, new TranscriptionCompletedEventArgs
-                    {
-                        TranscriptionResult = new TranscriptionResult 
-                        { 
-                            FullText = llmResponse,
-                            Language = transcriptionResult.Language,
-                            Segments = transcriptionResult.Segments
-                        },
-                        ProcessingTime = DateTime.Now - startTime
-                    });
-                }
-                catch (Exception clipboardEx)
-                {
-                    _logger.LogError(clipboardEx, "Failed to copy LLM response to clipboard: {Error}", clipboardEx.Message);
-                    // Add error to transcription entry but still log it
-                    transcriptionEntry.FullText += $"\n\nCLIPBOARD ERROR: {clipboardEx.Message}";
-                }
-            }
-            else
-            {
-                // LLM processing failed or returned empty - still log the original transcription with error info
-                if (!string.IsNullOrWhiteSpace(llmError))
-                {
-                    transcriptionEntry.FullText = $"INPUT: {transcriptionResult.FullText}\n\nLLM ERROR: {llmError}";
-                }
-                
-                transcriptionEntry.Duration = DateTime.Now - startTime;
-
-                _logger.LogWarning("{Provider} returned empty response or failed: {Error}", _settings.SelectedLlmProvider, llmError);
-                TranscriptionError?.Invoke(this, new TranscriptionErrorEventArgs
-                {
-                    Message = !string.IsNullOrWhiteSpace(llmError) ? llmError : $"{_settings.SelectedLlmProvider} processing returned empty response"
-                });
-            }
-
-            // Always log the transcription entry if logging is enabled, regardless of LLM success/failure
-            if (_settings.Logging.EnableTranscriptionLogging && transcriptionEntry != null)
-            {
-                await _transcriptionLogger.LogTranscriptionAsync(transcriptionEntry);
-                _logger.LogDebug("Transcription entry logged to history: {Provider}", _settings.SelectedLlmProvider);
-            }
-        }
-        catch (Exception ex)
-        {
-            _logger.LogError(ex, "LLM transcription processing failed: {Path}. Error: {ErrorMessage}", audioFilePath, ex.Message);
-            
-            // Even on complete failure, try to log what we have if transcriptionEntry was created
-            if (_settings.Logging.EnableTranscriptionLogging && transcriptionEntry != null)
-            {
-                transcriptionEntry.FullText += $"\n\nPROCESSING ERROR: {ex.Message}";
-                transcriptionEntry.Duration = DateTime.Now - startTime;
-                try
-                {
-                    await _transcriptionLogger.LogTranscriptionAsync(transcriptionEntry);
-                    _logger.LogDebug("Error transcription entry logged to history");
-                }
-                catch (Exception logEx)
-                {
-                    _logger.LogError(logEx, "Failed to log error transcription entry");
-                }
-            }
-            
-            TranscriptionError?.Invoke(this, new TranscriptionErrorEventArgs
-            {
-                Exception = ex,
-                Message = $"LLM processing failed: {ex.Message}"
-            });
-        }
-        finally
-        {
-            // Clean up temporary audio file (unless settings say to keep it)
-            if (!_settings.Logging.SaveAudioFiles)
-            {
-                try
-                {
-                    if (File.Exists(audioFilePath))
-                    {
-                        File.Delete(audioFilePath);
-                        _logger.LogDebug("Deleted temporary LLM audio file: {Path}", audioFilePath);
-                    }
-                }
-                catch (Exception ex)
-                {
-                    _logger.LogWarning(ex, "Failed to delete temporary LLM file: {Path}", audioFilePath);
-                }
-            }
-        }
-    }
-
-    // NEW Copy-Prompt processing method for Ctrl+F2
-    private async Task ProcessCopyPromptTranscriptionAsync(string audioFilePath)
-    {
-        var startTime = DateTime.Now;
-        TranscriptionEntry? transcriptionEntry = null;
-        
-        try
-        {
-            _logger.LogInformation("Starting copy-prompt transcription: {Path}", audioFilePath);
-            
-            // First, transcribe the audio
-            var transcriptionResult = await _transcriptionService.TranscribeAsync(audioFilePath);
-            
-            if (string.IsNullOrWhiteSpace(transcriptionResult.FullText))
-            {
-                _logger.LogWarning("Copy-prompt transcription returned empty result");
-                TranscriptionError?.Invoke(this, new TranscriptionErrorEventArgs
-                {
-                    Message = "No speech detected in audio for copy-prompt processing"
-                });
-                return;
-            }
-
-            // Use the clipboard content we captured earlier when Ctrl+F2 was pressed
-            string clipboardContent = _capturedClipboardContent ?? "";
-            var clipboardPreview = !string.IsNullOrWhiteSpace(clipboardContent) && clipboardContent.Length > 0 
-                ? clipboardContent.Substring(0, Math.Min(200, clipboardContent.Length))
-                : "[EMPTY]";
-            
-            _logger.LogInformation("CLIPBOARD RETRIEVAL - Length: {ContentLength}, Preview: '{ClipboardPreview}'", 
-                clipboardContent.Length, clipboardPreview);
-
-            // Clear the captured content for next use
-            _capturedClipboardContent = "";
-
-            // Log speech transcription details
-            var speechPreview = transcriptionResult.FullText.Length > 0 
-                ? transcriptionResult.FullText.Substring(0, Math.Min(200, transcriptionResult.FullText.Length))
-                : "[EMPTY]";
-            _logger.LogInformation("SPEECH TRANSCRIPTION - Length: {SpeechLength}, Preview: '{SpeechPreview}'", 
-                transcriptionResult.FullText.Length, speechPreview);
-
-            // Create the combined prompt using the template: "{speech-transcription}, {copy-buffer text}"
-            string combinedPrompt;
-            if (!string.IsNullOrWhiteSpace(clipboardContent))
-            {
-                combinedPrompt = $"{transcriptionResult.FullText}, {clipboardContent}";
-                _logger.LogInformation("PROMPT COMBINATION - Speech({SpeechLength}) + Clipboard({ClipboardLength}) = Total({TotalLength})", 
-                    transcriptionResult.FullText.Length, clipboardContent.Length, combinedPrompt.Length);
-            }
-            else
-            {
-                combinedPrompt = transcriptionResult.FullText;
-                _logger.LogWarning("PROMPT COMBINATION - No clipboard content found, using speech transcription only");
-            }
-
-            // Log the complete combined prompt being sent to LLM
-            var combinedPreview = combinedPrompt.Length > 0 
-                ? combinedPrompt.Substring(0, Math.Min(500, combinedPrompt.Length))
-                : "[EMPTY]";
-            _logger.LogInformation("COMBINED PROMPT TO LLM - Length: {TotalLength}, Preview: '{CombinedPreview}'", 
-                combinedPrompt.Length, combinedPreview);
-
-            // Create base transcription entry - this will always be logged regardless of LLM success
-            transcriptionEntry = new TranscriptionEntry
-            {
-                Timestamp = startTime,
-                FullText = $"SPEECH: {transcriptionResult.FullText}\nCLIPBOARD: {clipboardContent}\nCOMBINED: {combinedPrompt}",
-                Segments = transcriptionResult.Segments,
-                Language = transcriptionResult.Language,
-                Duration = DateTime.Now - startTime,
-                ModelUsed = $"Whisper:{_settings.Whisper.ModelSize}",
-                AudioFilePath = _settings.Logging.SaveAudioFiles ? audioFilePath : null
-            };
-
-            // Process with selected LLM provider
-            string llmResponse = "";
-            string llmError = "";
-            
-            try
-            {
-                if (_settings.SelectedLlmProvider == LlmProvider.OpenRouter)
-                {
-                    if (await _openRouterService.IsConfiguredAsync())
-                    {
-                        llmResponse = await _openRouterService.ProcessPromptAsync(
-                            combinedPrompt,
-                            _settings.OpenRouter.SystemPrompt,
-                            _settings.OpenRouter.SelectedModel);
-                        transcriptionEntry.ModelUsed = $"Whisper:{_settings.Whisper.ModelSize} + OpenRouter:{_settings.OpenRouter.SelectedModel}";
-                    }
-                    else
-                    {
-                        llmError = "OpenRouter API not configured. Please check settings.";
-                        _logger.LogError("OpenRouter service not configured for copy-prompt processing");
-                    }
-                }
-                else if (_settings.SelectedLlmProvider == LlmProvider.Ollama)
-                {
-                    if (await _ollamaService.IsConfiguredAsync())
-                    {
-                        llmResponse = await _ollamaService.ProcessPromptAsync(
-                            combinedPrompt,
-                            _settings.Ollama.SystemPrompt,
-                            _settings.Ollama.SelectedModel);
-                        transcriptionEntry.ModelUsed = $"Whisper:{_settings.Whisper.ModelSize} + Ollama:{_settings.Ollama.SelectedModel}";
-                    }
-                    else
-                    {
-                        llmError = "Ollama server not configured or not running. Please check settings.";
-                        _logger.LogError("Ollama service not configured for copy-prompt processing");
-                    }
-                }
-            }
-            catch (Exception llmEx)
-            {
-                llmError = $"{_settings.SelectedLlmProvider} processing failed: {llmEx.Message}";
-                _logger.LogError(llmEx, "{Provider} copy-prompt processing failed: {Error}", _settings.SelectedLlmProvider, llmEx.Message);
-            }
-
-            // Update transcription entry based on LLM result
-            if (!string.IsNullOrWhiteSpace(llmResponse))
-            {
-                // LLM processing succeeded
-                transcriptionEntry.FullText += $"\n\nLLM RESPONSE: {llmResponse}";
-                transcriptionEntry.Duration = DateTime.Now - startTime;
-
-                // Copy LLM response to clipboard
-                try
-                {
-                    Application.Current.Dispatcher.Invoke(() =>
-                    {
-                        System.Windows.Clipboard.SetText(llmResponse);
-                        _logger.LogInformation("Successfully copied copy-prompt LLM response to clipboard");
-                    });
-
-                    // Play audio notification after successful copy-prompt clipboard operation
-                    if (_settings.AudioNotification.EnableNotifications && 
-                        _settings.AudioNotification.PlayOnLlmResponse &&
-                        !string.IsNullOrWhiteSpace(_settings.AudioNotification.AudioFilePath))
-                    {
-                        try
-                        {
-                            _audioNotificationService.SetVolume(_settings.AudioNotification.Volume);
-                            await _audioNotificationService.PlayNotificationAsync(NotificationType.LlmResponse);
-                            _logger.LogDebug("Copy-prompt audio notification played successfully");
-                        }
-                        catch (Exception audioEx)
-                        {
-                            _logger.LogWarning(audioEx, "Failed to play copy-prompt audio notification: {Error}", audioEx.Message);
-                            // Don't throw - audio notification failure shouldn't break transcription
-                        }
-                    }
-
-                    _logger.LogInformation("Copy-prompt transcription completed with {Provider}: {Response}", 
-                        _settings.SelectedLlmProvider,
-                        llmResponse.Substring(0, Math.Min(100, llmResponse.Length)));
-
-                    TranscriptionCompleted?.Invoke(this, new TranscriptionCompletedEventArgs
-                    {
-                        TranscriptionResult = new TranscriptionResult 
-                        { 
-                            FullText = llmResponse,
-                            Language = transcriptionResult.Language,
-                            Segments = transcriptionResult.Segments
-                        },
-                        ProcessingTime = DateTime.Now - startTime
-                    });
-                }
-                catch (Exception clipboardEx)
-                {
-                    _logger.LogError(clipboardEx, "Failed to copy copy-prompt LLM response to clipboard: {Error}", clipboardEx.Message);
-                    // Add error to transcription entry but still log it
-                    transcriptionEntry.FullText += $"\n\nCLIPBOARD ERROR: {clipboardEx.Message}";
-                }
-            }
-            else
-            {
-                // LLM processing failed or returned empty - still log the original transcription with error info
-                if (!string.IsNullOrWhiteSpace(llmError))
-                {
-                    transcriptionEntry.FullText += $"\n\nLLM ERROR: {llmError}";
-                }
-                
-                transcriptionEntry.Duration = DateTime.Now - startTime;
-
-                _logger.LogWarning("{Provider} copy-prompt returned empty response or failed: {Error}", _settings.SelectedLlmProvider, llmError);
-                TranscriptionError?.Invoke(this, new TranscriptionErrorEventArgs
-                {
-                    Message = !string.IsNullOrWhiteSpace(llmError) ? llmError : $"{_settings.SelectedLlmProvider} copy-prompt processing returned empty response"
-                });
-            }
-
-            // Always log the transcription entry if logging is enabled, regardless of LLM success/failure
-            if (_settings.Logging.EnableTranscriptionLogging && transcriptionEntry != null)
-            {
-                await _transcriptionLogger.LogTranscriptionAsync(transcriptionEntry);
-                _logger.LogDebug("Copy-prompt transcription entry logged to history: {Provider}", _settings.SelectedLlmProvider);
-            }
-        }
-        catch (Exception ex)
-        {
-            _logger.LogError(ex, "Copy-prompt transcription processing failed: {Path}. Error: {ErrorMessage}", audioFilePath, ex.Message);
-            
-            // Even on complete failure, try to log what we have if transcriptionEntry was created
-            if (_settings.Logging.EnableTranscriptionLogging && transcriptionEntry != null)
-            {
-                transcriptionEntry.FullText += $"\n\nPROCESSING ERROR: {ex.Message}";
-                transcriptionEntry.Duration = DateTime.Now - startTime;
-                try
-                {
-                    await _transcriptionLogger.LogTranscriptionAsync(transcriptionEntry);
-                    _logger.LogDebug("Error copy-prompt transcription entry logged to history");
-                }
-                catch (Exception logEx)
-                {
-                    _logger.LogError(logEx, "Failed to log error copy-prompt transcription entry");
-                }
-            }
-            
-            TranscriptionError?.Invoke(this, new TranscriptionErrorEventArgs
-            {
-                Exception = ex,
-                Message = $"Copy-prompt processing failed: {ex.Message}"
-            });
-        }
-        finally
-        {
-            // Clean up temporary audio file (unless settings say to keep it)
-            if (!_settings.Logging.SaveAudioFiles)
-            {
-                try
-                {
-                    if (File.Exists(audioFilePath))
-                    {
-                        File.Delete(audioFilePath);
-                        _logger.LogDebug("Deleted temporary copy-prompt audio file: {Path}", audioFilePath);
-                    }
-                }
-                catch (Exception ex)
-                {
-                    _logger.LogWarning(ex, "Failed to delete temporary copy-prompt file: {Path}", audioFilePath);
-                }
-            }
-        }
-    }
-
-    // NEW Vision event handlers for F3 hotkeys
-    private async void OnVisionCaptureStarted()
-    {
-        try
-        {
-            _logger.LogInformation("Vision capture started (Shift+F3)");
-            
-            // Process vision capture in background to avoid blocking
-            _ = Task.Run(async () => await ProcessVisionCaptureAsync());
-        }
-        catch (Exception ex)
-        {
-            _logger.LogError(ex, "Failed to start vision capture");
-            TranscriptionError?.Invoke(this, new TranscriptionErrorEventArgs
-            {
-                Exception = ex,
-                Message = "Failed to start vision capture"
-            });
-        }
-    }
-
-    private async void OnVisionCaptureWithPromptStarted()
-    {
-        try
-        {
-            _logger.LogInformation("Vision capture with prompt started (Ctrl+F3)");
-            
-            // Process vision capture with prompt in background
-            _ = Task.Run(async () => await ProcessVisionCaptureWithPromptAsync());
-        }
-        catch (Exception ex)
-        {
-            _logger.LogError(ex, "Failed to start vision capture with prompt");
-            TranscriptionError?.Invoke(this, new TranscriptionErrorEventArgs
-            {
-                Exception = ex,
-                Message = "Failed to start vision capture with prompt"
-            });
-        }
-    }
-
-    private async Task ProcessVisionCaptureAsync()
-    {
-        var startTime = DateTime.Now;
-        
-        try
-        {
-            _logger.LogInformation("Processing vision capture workflow (Shift+F3)");
-            
-            // Use the vision processing service to capture and analyze
-            var result = await _visionProcessingService.CaptureAndAnalyzeAsync();
-            
-            if (!string.IsNullOrWhiteSpace(result))
-            {
-                _logger.LogInformation("Vision analysis completed: {Preview}", 
-                    result.Substring(0, Math.Min(100, result.Length)));
-                
-                // Fire completion event
-                TranscriptionCompleted?.Invoke(this, new TranscriptionCompletedEventArgs
-                {
-                    TranscriptionResult = new TranscriptionResult 
-                    { 
-                        FullText = result,
-                        Language = "en", // Default for vision analysis
-                        Segments = new List<TranscriptionSegment>()
-                    },
-                    ProcessingTime = DateTime.Now - startTime
-                });
-            }
-            else
-            {
-                _logger.LogWarning("Vision capture returned empty result");
-                TranscriptionError?.Invoke(this, new TranscriptionErrorEventArgs
-                {
-                    Message = "Vision capture was cancelled or returned empty result"
-                });
-            }
-        }
-        catch (Exception ex)
-        {
-            _logger.LogError(ex, "Vision capture processing failed: {Error}", ex.Message);
-            TranscriptionError?.Invoke(this, new TranscriptionErrorEventArgs
-            {
-                Exception = ex,
-                Message = $"Vision capture failed: {ex.Message}"
-            });
-        }
-    }
-
-    private async Task ProcessVisionCaptureWithPromptAsync()
-    {
-        // This method is currently not used because Ctrl+F3 needs PTT behavior
-        // We'll implement the PTT+Vision workflow in new methods
-        _logger.LogInformation("ProcessVisionCaptureWithPromptAsync called - this should not happen with new PTT implementation");
-        
-        TranscriptionError?.Invoke(this, new TranscriptionErrorEventArgs
-        {
-            Message = "Ctrl+F3 should use PTT behavior, not immediate trigger"
-        });
-    }
-
-    // NEW Vision PTT event handlers for Ctrl+F3
-    private async void OnVisionPttTransmissionStarted()
-    {
-        try
-        {
-            _logger.LogInformation("Vision PTT recording started (Ctrl+F3 hold)");
-            _currentRecordingPath = GenerateRecordingPath();
-            await _audioService.StartRecordingAsync(_currentRecordingPath);
-        }
-        catch (Exception ex)
-        {
-            _logger.LogError(ex, "Failed to start vision PTT recording");
-            TranscriptionError?.Invoke(this, new TranscriptionErrorEventArgs
-            {
-                Exception = ex,
-                Message = "Failed to start vision PTT recording"
-            });
-        }
-    }
-
-    private async void OnVisionPttTransmissionEnded()
-    {
-        try
-        {
-            await _audioService.StopRecordingAsync();
-            _logger.LogInformation("Vision PTT recording stopped: {Path}", _currentRecordingPath);
-
-            // Wait for file to be fully released
-            await Task.Delay(1000);
-
-            if (File.Exists(_currentRecordingPath))
-            {
-                var fileInfo = new FileInfo(_currentRecordingPath);
-                _logger.LogInformation("Vision PTT audio file created: {Path}, Size: {Size} bytes", _currentRecordingPath, fileInfo.Length);
-                
-                // Process speech+vision workflow in background
-                _ = Task.Run(async () => await ProcessSpeechPlusVisionAsync(_currentRecordingPath));
-            }
-            else
-            {
-                _logger.LogWarning("Vision PTT audio file not found after recording: {Path}", _currentRecordingPath);
-                TranscriptionError?.Invoke(this, new TranscriptionErrorEventArgs
-                {
-                    Message = "Vision PTT audio file not found after recording"
-                });
-            }
-        }
-        catch (Exception ex)
-        {
-            _logger.LogError(ex, "Failed to stop vision PTT recording");
-            TranscriptionError?.Invoke(this, new TranscriptionErrorEventArgs
-            {
-                Exception = ex,
-                Message = "Failed to stop vision PTT recording"
-            });
-        }
-    }
-
-<<<<<<< HEAD
-    // NEW TTS event handlers for Ctrl+F1 and Escape
-    private async void OnTTSTriggered()
-=======
-    // NEW TTS event handler for Ctrl+F1
-    private async void OnTtsTriggered()
->>>>>>> 3c6b8d90
-    {
-        try
-        {
-            _logger.LogInformation("TTS triggered (Ctrl+F1)");
-            
-<<<<<<< HEAD
-            if (!_settings.TTS.EnableTTS)
-            {
-                _logger.LogInformation("TTS is disabled in settings");
-                return;
-            }
-
-            // Get clipboard content on UI thread
-            string clipboardText = "";
-            await Application.Current.Dispatcher.InvokeAsync(() =>
-            {
-                try
-                {
-                    if (System.Windows.Clipboard.ContainsText())
-                    {
-                        clipboardText = System.Windows.Clipboard.GetText();
-                    }
-                }
-                catch (Exception ex)
-                {
-                    _logger.LogError(ex, "Failed to read clipboard for TTS");
-                }
-            });
-
-            if (string.IsNullOrWhiteSpace(clipboardText))
-            {
-                _logger.LogInformation("TTS: No text in clipboard, speaking error message");
-                await _ttsService.SpeakTextAsync(TTSErrorMessages.EmptyClipboard);
-                return;
-            }
-
-            _logger.LogInformation("TTS: Speaking clipboard text ({Length} chars): {Preview}",
-                clipboardText.Length,
-                clipboardText.Length > 100 ? clipboardText.Substring(0, 100) + "..." : clipboardText);
-
-            // Configure TTS with current settings
-            if (!string.IsNullOrWhiteSpace(_settings.TTS.SelectedVoice))
-            {
-                await _ttsService.SetVoiceAsync(_settings.TTS.SelectedVoice);
-            }
-            await _ttsService.SetRateAsync(_settings.TTS.Rate);
-            await _ttsService.SetVolumeAsync(_settings.TTS.Volume);
-
-            // Speak the clipboard text
-            await _ttsService.SpeakTextAsync(clipboardText);
-        }
-        catch (Exception ex)
-        {
-            _logger.LogError(ex, "TTS processing failed: {Error}", ex.Message);
-            try
-            {
-                await _ttsService.SpeakTextAsync(TTSErrorMessages.ServiceFailed);
-            }
-            catch (Exception speakEx)
-            {
-                _logger.LogError(speakEx, "Failed to speak TTS error message");
-            }
-        }
-    }
-
-    private async void OnTTSStopRequested()
-    {
-        try
-        {
-            _logger.LogInformation("TTS stop requested (Escape)");
-            await _ttsService.StopSpeechAsync();
-        }
-        catch (Exception ex)
-        {
-            _logger.LogError(ex, "Failed to stop TTS: {Error}", ex.Message);
-=======
-            // Process TTS in background to avoid blocking
-            _ = Task.Run(async () => await ProcessTtsAsync());
-        }
-        catch (Exception ex)
-        {
-            _logger.LogError(ex, "Failed to trigger TTS");
-            TranscriptionError?.Invoke(this, new TranscriptionErrorEventArgs
-            {
-                Exception = ex,
-                Message = "Failed to trigger TTS"
-            });
-        }
-    }
-
-    private async Task ProcessTtsAsync()
-    {
-        try
-        {
-            _logger.LogInformation("Processing TTS workflow (Ctrl+F1) - delegating to TtsHotkeyHandler");
-            
-            // Delegate TTS processing to the dedicated TTS handler
-            await _ttsHotkeyHandler.HandleCtrlF1Async();
-            
-            // Fire completion event to indicate TTS was triggered
-            TranscriptionCompleted?.Invoke(this, new TranscriptionCompletedEventArgs
-            {
-                TranscriptionResult = new TranscriptionResult 
-                { 
-                    FullText = "🐱 KittenTTS clipboard reading initiated",
-                    Language = "en",
-                    Segments = new List<TranscriptionSegment>()
-                },
-                ProcessingTime = TimeSpan.FromMilliseconds(50)
-            });
-        }
-        catch (Exception ex)
-        {
-            _logger.LogError(ex, "TTS processing failed: {Error}", ex.Message);
-            TranscriptionError?.Invoke(this, new TranscriptionErrorEventArgs
-            {
-                Exception = ex,
-                Message = $"TTS processing failed: {ex.Message}"
-            });
->>>>>>> 3c6b8d90
-        }
-    }
-
-    // NEW Speech+Vision combined processing for Ctrl+F3
-    private async Task ProcessSpeechPlusVisionAsync(string audioFilePath)
-    {
-        var startTime = DateTime.Now;
-        TranscriptionEntry? transcriptionEntry = null;
-        
-        try
-        {
-            _logger.LogInformation("SPEECH+VISION: Starting speech+vision processing workflow");
-            
-            // First, transcribe the speech
-            var transcriptionResult = await _transcriptionService.TranscribeAsync(audioFilePath);
-            
-            if (string.IsNullOrWhiteSpace(transcriptionResult.FullText))
-            {
-                _logger.LogWarning("SPEECH+VISION: Speech transcription returned empty result");
-                TranscriptionError?.Invoke(this, new TranscriptionErrorEventArgs
-                {
-                    Message = "No speech detected in audio for speech+vision processing"
-                });
-                return;
-            }
-
-            _logger.LogInformation("SPEECH+VISION: Speech transcribed: '{Speech}'", 
-                transcriptionResult.FullText.Substring(0, Math.Min(100, transcriptionResult.FullText.Length)));
-
-            // Now capture the screen area
-            _logger.LogInformation("SPEECH+VISION: Showing screen capture overlay for user selection");
-            var selectedArea = await _visionProcessingService.CaptureAndAnalyzeAsync();
-            
-            if (string.IsNullOrWhiteSpace(selectedArea) || selectedArea.StartsWith("Screen capture was cancelled"))
-            {
-                _logger.LogWarning("SPEECH+VISION: Screen capture was cancelled by user");
-                TranscriptionError?.Invoke(this, new TranscriptionErrorEventArgs
-                {
-                    Message = "Screen capture was cancelled"
-                });
-                return;
-            }
-
-            // Combine speech transcription with vision analysis
-            var combinedResult = $"SPEECH: {transcriptionResult.FullText}\n\nVISION: {selectedArea}";
-            
-            _logger.LogInformation("SPEECH+VISION: Combined processing completed. Speech: {SpeechLength} chars, Vision: {VisionLength} chars", 
-                transcriptionResult.FullText.Length, selectedArea.Length);
-
-            // Create transcription entry
-            transcriptionEntry = new TranscriptionEntry
-            {
-                Timestamp = startTime,
-                FullText = combinedResult,
-                Segments = transcriptionResult.Segments,
-                Language = transcriptionResult.Language,
-                Duration = DateTime.Now - startTime,
-                ModelUsed = $"Whisper:{_settings.Whisper.ModelSize} + Vision:{_settings.SelectedLlmProvider}",
-                AudioFilePath = _settings.Logging.SaveAudioFiles ? audioFilePath : null
-            };
-
-            // Copy combined result to clipboard
-            Application.Current.Dispatcher.Invoke(() =>
-            {
-                System.Windows.Clipboard.SetText(combinedResult);
-                _logger.LogInformation("SPEECH+VISION: Combined result copied to clipboard");
-            });
-
-            // Log transcription if enabled
-            if (_settings.Logging.EnableTranscriptionLogging)
-            {
-                await _transcriptionLogger.LogTranscriptionAsync(transcriptionEntry);
-            }
-
-            // Fire completion event
-            TranscriptionCompleted?.Invoke(this, new TranscriptionCompletedEventArgs
-            {
-                TranscriptionResult = new TranscriptionResult 
-                { 
-                    FullText = combinedResult,
-                    Language = transcriptionResult.Language,
-                    Segments = transcriptionResult.Segments
-                },
-                ProcessingTime = DateTime.Now - startTime
-            });
-
-            _logger.LogInformation("SPEECH+VISION: Workflow completed successfully");
-        }
-        catch (Exception ex)
-        {
-            _logger.LogError(ex, "SPEECH+VISION: Processing failed: {Error}", ex.Message);
-            
-            // Try to log what we have if transcriptionEntry was created
-            if (_settings.Logging.EnableTranscriptionLogging && transcriptionEntry != null)
-            {
-                transcriptionEntry.FullText += $"\n\nPROCESSING ERROR: {ex.Message}";
-                transcriptionEntry.Duration = DateTime.Now - startTime;
-                try
-                {
-                    await _transcriptionLogger.LogTranscriptionAsync(transcriptionEntry);
-                }
-                catch (Exception logEx)
-                {
-                    _logger.LogError(logEx, "Failed to log error speech+vision entry");
-                }
-            }
-            
-            TranscriptionError?.Invoke(this, new TranscriptionErrorEventArgs
-            {
-                Exception = ex,
-                Message = $"Speech+vision processing failed: {ex.Message}"
-            });
-        }
-        finally
-        {
-            // Clean up temporary audio file
-            if (!_settings.Logging.SaveAudioFiles)
-            {
-                try
-                {
-                    if (File.Exists(audioFilePath))
-                    {
-                        File.Delete(audioFilePath);
-                        _logger.LogDebug("Deleted temporary speech+vision audio file: {Path}", audioFilePath);
-                    }
-                }
-                catch (Exception ex)
-                {
-                    _logger.LogWarning(ex, "Failed to delete temporary speech+vision file: {Path}", audioFilePath);
-                }
-            }
-        }
-    }
-
-    private string GenerateRecordingPath()
-    {
-        var tempPath = Path.GetTempPath();
-        var fileName = $"whisper_recording_{DateTime.Now:yyyyMMdd_HHmmss_fff}.wav";
-        return Path.Combine(tempPath, fileName);
-    }
-
-    public bool IsRecording => _audioService.IsRecording;
-
-    public bool IsTransmitting => _hotkeyManager.IsTransmitting;
-
-    public async Task UpdateSettingsAsync(ApplicationSettings newSettings)
-    {
-        try
-        {
-            await _settingsService.SaveSettingsAsync(newSettings);
-            _settings = newSettings;
-            
-            // Reinitialize transcription service if model changed
-            if (!_transcriptionService.IsInitialized || _settings.Whisper.ModelSize != newSettings.Whisper.ModelSize)
-            {
-                await _transcriptionService.InitializeAsync(newSettings.Whisper.ModelSize);
-            }
-            
-            _logger.LogInformation("Settings updated successfully");
-        }
-        catch (Exception ex)
-        {
-            _logger.LogError(ex, "Failed to update settings");
-            throw;
-        }
-    }
-
-    public void Dispose()
-    {
-        if (!_disposed)
-        {
-            _hotkeyManager?.Dispose();
-            _audioService?.Dispose();
-            _transcriptionService?.Dispose();
-            
-            // Clear any captured clipboard content
-            _capturedClipboardContent = "";
-            
-            _disposed = true;
-            _logger.LogInformation("TranscriptionOrchestrator disposed");
-        }
-    }
-}
-
-public class TranscriptionCompletedEventArgs : EventArgs
-{
-    public TranscriptionResult TranscriptionResult { get; set; } = new();
-    public TimeSpan ProcessingTime { get; set; }
-}
-
-public class TranscriptionErrorEventArgs : EventArgs
-{
-    public string Message { get; set; } = "";
-    public Exception? Exception { get; set; }
-}
+using Microsoft.Extensions.Logging;
+using CarelessWhisperV2.Services.Hotkeys;
+using CarelessWhisperV2.Services.Audio;
+using CarelessWhisperV2.Services.Transcription;
+using CarelessWhisperV2.Services.Clipboard;
+using CarelessWhisperV2.Services.Logging;
+using CarelessWhisperV2.Services.Settings;
+using CarelessWhisperV2.Services.OpenRouter;
+using CarelessWhisperV2.Services.Ollama;
+using CarelessWhisperV2.Services.AudioNotification;
+using CarelessWhisperV2.Services.Vision;
+
+using CarelessWhisperV2.Services.TTS;
+
+using CarelessWhisperV2.Models;
+using System.IO;
+using System.Windows;
+
+namespace CarelessWhisperV2.Services.Orchestration;
+
+public class TranscriptionOrchestrator : IDisposable
+{
+    private readonly PushToTalkManager _hotkeyManager;
+    private readonly IAudioService _audioService;
+    private readonly ITranscriptionService _transcriptionService;
+    private readonly IClipboardService _clipboardService;
+    private readonly ITranscriptionLogger _transcriptionLogger;
+    private readonly ISettingsService _settingsService;
+    private readonly IOpenRouterService _openRouterService; // NEW
+    private readonly IOllamaService _ollamaService; // NEW
+    private readonly IAudioNotificationService _audioNotificationService; // NEW
+    private readonly IVisionProcessingService _visionProcessingService; // NEW - Vision capture
+
+    private readonly ITTSService _ttsService; // NEW - Text-to-Speech
+
+    private readonly ILogger<TranscriptionOrchestrator> _logger;
+    
+    private string _currentRecordingPath = "";
+    private string _capturedClipboardContent = ""; // Store clipboard content for copy-prompt mode
+    private bool _disposed;
+    private ApplicationSettings _settings = new();
+
+    public event EventHandler<TranscriptionCompletedEventArgs>? TranscriptionCompleted;
+    public event EventHandler<TranscriptionErrorEventArgs>? TranscriptionError;
+
+    public TranscriptionOrchestrator(
+        PushToTalkManager hotkeyManager,
+        IAudioService audioService,
+        ITranscriptionService transcriptionService,
+        IClipboardService clipboardService,
+        ITranscriptionLogger transcriptionLogger,
+        ISettingsService settingsService,
+        IOpenRouterService openRouterService, // NEW
+        IOllamaService ollamaService, // NEW
+        IAudioNotificationService audioNotificationService, // NEW
+        IVisionProcessingService visionProcessingService, // NEW - Vision capture
+
+        ITTSService ttsService, // NEW - Text-to-Speech
+
+        ILogger<TranscriptionOrchestrator> logger)
+    {
+        _hotkeyManager = hotkeyManager;
+        _audioService = audioService;
+        _transcriptionService = transcriptionService;
+        _clipboardService = clipboardService;
+        _transcriptionLogger = transcriptionLogger;
+        _settingsService = settingsService;
+        _openRouterService = openRouterService; // NEW
+        _ollamaService = ollamaService; // NEW
+        _audioNotificationService = audioNotificationService; // NEW
+        _visionProcessingService = visionProcessingService; // NEW - Vision capture
+
+        _ttsService = ttsService; // NEW - Text-to-Speech
+
+        _logger = logger;
+
+        _hotkeyManager.TransmissionStarted += OnTransmissionStarted;
+        _hotkeyManager.TransmissionEnded += OnTransmissionEnded;
+        _hotkeyManager.LlmTransmissionStarted += OnLlmTransmissionStarted; // NEW
+        _hotkeyManager.LlmTransmissionEnded += OnLlmTransmissionEnded; // NEW
+        _hotkeyManager.CopyPromptTransmissionStarted += OnCopyPromptTransmissionStarted; // NEW for Ctrl+F2
+        _hotkeyManager.CopyPromptTransmissionEnded += OnCopyPromptTransmissionEnded; // NEW for Ctrl+F2
+        _hotkeyManager.VisionCaptureStarted += OnVisionCaptureStarted; // NEW for Shift+F3
+        _hotkeyManager.VisionCaptureWithPromptStarted += OnVisionPttTransmissionStarted; // NEW for Ctrl+F3 PTT
+        _hotkeyManager.VisionCaptureWithPromptEnded += OnVisionPttTransmissionEnded; // NEW for Ctrl+F3 PTT
+
+        _hotkeyManager.TTSTriggered += OnTTSTriggered; // NEW for Ctrl+F1 TTS
+        _hotkeyManager.TTSStopRequested += OnTTSStopRequested; // NEW for Escape key TTS stop
+
+        
+        // Load settings
+        _ = Task.Run(LoadSettingsAsync);
+    }
+
+    public async Task InitializeAsync()
+    {
+        try
+        {
+            _logger.LogInformation("Initializing TranscriptionOrchestrator");
+            
+            // Initialize transcription service with current model
+            await _transcriptionService.InitializeAsync(_settings.Whisper.ModelSize);
+            
+            _logger.LogInformation("TranscriptionOrchestrator initialized successfully");
+        }
+        catch (Exception ex)
+        {
+            _logger.LogError(ex, "Failed to initialize TranscriptionOrchestrator");
+            throw;
+        }
+    }
+
+    private async Task LoadSettingsAsync()
+    {
+        try
+        {
+            _settings = await _settingsService.LoadSettingsAsync<ApplicationSettings>();
+            _logger.LogDebug("Settings loaded successfully");
+        }
+        catch (Exception ex)
+        {
+            _logger.LogError(ex, "Failed to load settings, using defaults");
+            _settings = new ApplicationSettings();
+        }
+    }
+
+    private async void OnTransmissionStarted()
+    {
+        try
+        {
+            _currentRecordingPath = GenerateRecordingPath();
+            await _audioService.StartRecordingAsync(_currentRecordingPath);
+            _logger.LogInformation("Recording started: {Path}", _currentRecordingPath);
+        }
+        catch (Exception ex)
+        {
+            _logger.LogError(ex, "Failed to start recording");
+            TranscriptionError?.Invoke(this, new TranscriptionErrorEventArgs
+            {
+                Exception = ex,
+                Message = "Failed to start recording"
+            });
+        }
+    }
+
+    private async void OnTransmissionEnded()
+    {
+        try
+        {
+            await _audioService.StopRecordingAsync();
+            _logger.LogInformation("Recording stopped: {Path}", _currentRecordingPath);
+
+            // Wait for file to be fully released - same fix as settings test
+            await Task.Delay(1000);
+
+            if (File.Exists(_currentRecordingPath))
+            {
+                var fileInfo = new FileInfo(_currentRecordingPath);
+                _logger.LogInformation("Audio file created: {Path}, Size: {Size} bytes", _currentRecordingPath, fileInfo.Length);
+                
+                // Process transcription in background
+                _ = Task.Run(async () => await ProcessTranscriptionAsync(_currentRecordingPath));
+            }
+            else
+            {
+                _logger.LogWarning("Audio file not found after recording: {Path}", _currentRecordingPath);
+                TranscriptionError?.Invoke(this, new TranscriptionErrorEventArgs
+                {
+                    Message = "Audio file not found after recording"
+                });
+            }
+        }
+        catch (Exception ex)
+        {
+            _logger.LogError(ex, "Failed to stop recording");
+            TranscriptionError?.Invoke(this, new TranscriptionErrorEventArgs
+            {
+                Exception = ex,
+                Message = "Failed to stop recording"
+            });
+        }
+    }
+
+    // NEW LLM event handlers
+    private async void OnLlmTransmissionStarted()
+    {
+        try
+        {
+            _currentRecordingPath = GenerateRecordingPath();
+            await _audioService.StartRecordingAsync(_currentRecordingPath);
+            _logger.LogInformation("LLM recording started: {Path}", _currentRecordingPath);
+        }
+        catch (Exception ex)
+        {
+            _logger.LogError(ex, "Failed to start LLM recording");
+            TranscriptionError?.Invoke(this, new TranscriptionErrorEventArgs
+            {
+                Exception = ex,
+                Message = "Failed to start LLM recording"
+            });
+        }
+    }
+
+    private async void OnLlmTransmissionEnded()
+    {
+        try
+        {
+            await _audioService.StopRecordingAsync();
+            _logger.LogInformation("LLM recording stopped: {Path}", _currentRecordingPath);
+
+            // Wait for file to be fully released
+            await Task.Delay(1000);
+
+            if (File.Exists(_currentRecordingPath))
+            {
+                var fileInfo = new FileInfo(_currentRecordingPath);
+                _logger.LogInformation("LLM audio file created: {Path}, Size: {Size} bytes", _currentRecordingPath, fileInfo.Length);
+                
+                // Process LLM transcription in background
+                _ = Task.Run(async () => await ProcessLlmTranscriptionAsync(_currentRecordingPath));
+            }
+            else
+            {
+                _logger.LogWarning("LLM audio file not found after recording: {Path}", _currentRecordingPath);
+                TranscriptionError?.Invoke(this, new TranscriptionErrorEventArgs
+                {
+                    Message = "LLM audio file not found after recording"
+                });
+            }
+        }
+        catch (Exception ex)
+        {
+            _logger.LogError(ex, "Failed to stop LLM recording");
+            TranscriptionError?.Invoke(this, new TranscriptionErrorEventArgs
+            {
+                Exception = ex,
+                Message = "Failed to stop LLM recording"
+            });
+        }
+    }
+
+    // NEW Copy-Prompt event handlers for Ctrl+F2
+    private async void OnCopyPromptTransmissionStarted()
+    {
+        try
+        {
+            // CAPTURE CLIPBOARD CONTENT FIRST - before anything else that might overwrite it!
+            _logger.LogInformation("CLIPBOARD DEBUG - Starting capture process. Thread: {ThreadId}, STA: {IsSTAThread}", 
+                System.Threading.Thread.CurrentThread.ManagedThreadId, 
+                System.Threading.Thread.CurrentThread.GetApartmentState() == System.Threading.ApartmentState.STA);
+            
+            try
+            {
+                // Capture clipboard content on the UI thread to ensure STA access
+                _capturedClipboardContent = "";
+                Application.Current.Dispatcher.Invoke(() =>
+                {
+                    try
+                    {
+                        _logger.LogInformation("CLIPBOARD DEBUG - Now on UI thread: {ThreadId}, STA: {IsSTAThread}", 
+                            System.Threading.Thread.CurrentThread.ManagedThreadId, 
+                            System.Threading.Thread.CurrentThread.GetApartmentState() == System.Threading.ApartmentState.STA);
+                        
+                        // First check if clipboard contains text
+                        bool hasText = System.Windows.Clipboard.ContainsText();
+                        _logger.LogInformation("CLIPBOARD DEBUG - ContainsText result: {HasText}", hasText);
+                        
+                        if (!hasText)
+                        {
+                            _logger.LogWarning("CLIPBOARD DEBUG - Clipboard reports no text content available!");
+                            _capturedClipboardContent = "";
+                            return;
+                        }
+                        
+                        // Capture the clipboard content directly using WPF clipboard
+                        _capturedClipboardContent = System.Windows.Clipboard.GetText();
+                        
+                        var contentLength = _capturedClipboardContent?.Length ?? 0;
+                        var contentPreview = !string.IsNullOrWhiteSpace(_capturedClipboardContent) && _capturedClipboardContent.Length > 0 
+                            ? _capturedClipboardContent.Substring(0, Math.Min(200, _capturedClipboardContent.Length))
+                            : "[EMPTY]";
+                        
+                        _logger.LogInformation("CLIPBOARD CAPTURE - Length: {ContentLength}, Preview: '{ContentPreview}'", 
+                            contentLength, contentPreview);
+                        
+                        if (string.IsNullOrWhiteSpace(_capturedClipboardContent))
+                        {
+                            _logger.LogWarning("CLIPBOARD CAPTURE - WARNING: Captured clipboard content is empty or null!");
+                        }
+                        else
+                        {
+                            _logger.LogInformation("CLIPBOARD CAPTURE - SUCCESS: Captured {Length} characters on UI thread", 
+                                _capturedClipboardContent.Length);
+                        }
+                    }
+                    catch (Exception uiThreadEx)
+                    {
+                        _logger.LogError(uiThreadEx, "CLIPBOARD CAPTURE - UI thread access failed: {Error}", uiThreadEx.Message);
+                        _capturedClipboardContent = "";
+                    }
+                });
+            }
+            catch (Exception clipboardEx)
+            {
+                _logger.LogError(clipboardEx, "CLIPBOARD CAPTURE - Dispatcher invoke failed: {Error}", clipboardEx.Message);
+                _capturedClipboardContent = "";
+            }
+
+            // Now start recording
+            _currentRecordingPath = GenerateRecordingPath();
+            await _audioService.StartRecordingAsync(_currentRecordingPath);
+            _logger.LogInformation("Copy-prompt recording started: {Path}", _currentRecordingPath);
+        }
+        catch (Exception ex)
+        {
+            _logger.LogError(ex, "Failed to start copy-prompt recording");
+            // Clear captured content on error to prevent stale data
+            _capturedClipboardContent = "";
+            TranscriptionError?.Invoke(this, new TranscriptionErrorEventArgs
+            {
+                Exception = ex,
+                Message = "Failed to start copy-prompt recording"
+            });
+        }
+    }
+
+    private async void OnCopyPromptTransmissionEnded()
+    {
+        try
+        {
+            await _audioService.StopRecordingAsync();
+            _logger.LogInformation("Copy-prompt recording stopped: {Path}", _currentRecordingPath);
+
+            // Wait for file to be fully released
+            await Task.Delay(1000);
+
+            if (File.Exists(_currentRecordingPath))
+            {
+                var fileInfo = new FileInfo(_currentRecordingPath);
+                _logger.LogInformation("Copy-prompt audio file created: {Path}, Size: {Size} bytes", _currentRecordingPath, fileInfo.Length);
+                
+                // Process copy-prompt transcription in background
+                _ = Task.Run(async () => await ProcessCopyPromptTranscriptionAsync(_currentRecordingPath));
+            }
+            else
+            {
+                _logger.LogWarning("Copy-prompt audio file not found after recording: {Path}", _currentRecordingPath);
+                TranscriptionError?.Invoke(this, new TranscriptionErrorEventArgs
+                {
+                    Message = "Copy-prompt audio file not found after recording"
+                });
+            }
+        }
+        catch (Exception ex)
+        {
+            _logger.LogError(ex, "Failed to stop copy-prompt recording");
+            TranscriptionError?.Invoke(this, new TranscriptionErrorEventArgs
+            {
+                Exception = ex,
+                Message = "Failed to stop copy-prompt recording"
+            });
+        }
+    }
+
+    private async Task ProcessTranscriptionAsync(string audioFilePath)
+    {
+        var startTime = DateTime.Now;
+        
+        try
+        {
+            _logger.LogInformation("Starting transcription: {Path}", audioFilePath);
+            
+            var result = await _transcriptionService.TranscribeAsync(audioFilePath);
+            
+            if (!string.IsNullOrWhiteSpace(result.FullText))
+            {
+                // Copy to clipboard on UI thread (required for STA thread)
+                _logger.LogInformation("Attempting to copy text to clipboard: {Text}", result.FullText.Substring(0, Math.Min(50, result.FullText.Length)));
+                
+                try
+                {
+                    Application.Current.Dispatcher.Invoke(() =>
+                    {
+                        // Use direct WPF clipboard - safe and synchronous
+                        System.Windows.Clipboard.SetText(result.FullText);
+                        _logger.LogInformation("Successfully copied text to clipboard");
+                    });
+
+                    // Play audio notification after successful clipboard operation
+                    if (_settings.AudioNotification.EnableNotifications && 
+                        _settings.AudioNotification.PlayOnSpeechToText &&
+                        !string.IsNullOrWhiteSpace(_settings.AudioNotification.AudioFilePath))
+                    {
+                        try
+                        {
+                            _audioNotificationService.SetVolume(_settings.AudioNotification.Volume);
+                            await _audioNotificationService.PlayNotificationAsync(NotificationType.SpeechToText);
+                            _logger.LogDebug("Audio notification played successfully");
+                        }
+                        catch (Exception audioEx)
+                        {
+                            _logger.LogWarning(audioEx, "Failed to play audio notification: {Error}", audioEx.Message);
+                            // Don't throw - audio notification failure shouldn't break transcription
+                        }
+                    }
+                }
+                catch (Exception clipboardEx)
+                {
+                    _logger.LogError(clipboardEx, "Failed to copy text to clipboard: {Error}", clipboardEx.Message);
+                    // Don't throw - continue with logging and event notification
+                }
+                
+                // Log to file if enabled
+                if (_settings.Logging.EnableTranscriptionLogging)
+                {
+                    var transcriptionEntry = new TranscriptionEntry
+                    {
+                        Timestamp = startTime,
+                        FullText = result.FullText,
+                        Segments = result.Segments,
+                        Language = result.Language,
+                        Duration = DateTime.Now - startTime,
+                        ModelUsed = _settings.Whisper.ModelSize,
+                        AudioFilePath = _settings.Logging.SaveAudioFiles ? audioFilePath : null
+                    };
+                    
+                    await _transcriptionLogger.LogTranscriptionAsync(transcriptionEntry);
+                }
+                
+                _logger.LogInformation("Transcription completed: {Text}", result.FullText);
+                
+                TranscriptionCompleted?.Invoke(this, new TranscriptionCompletedEventArgs
+                {
+                    TranscriptionResult = result,
+                    ProcessingTime = DateTime.Now - startTime
+                });
+            }
+            else
+            {
+                _logger.LogWarning("Transcription returned empty result");
+                TranscriptionError?.Invoke(this, new TranscriptionErrorEventArgs
+                {
+                    Message = "No speech detected in audio"
+                });
+            }
+        }
+        catch (Exception ex)
+        {
+            _logger.LogError(ex, "Transcription failed: {Path}. Error details: {ErrorMessage}", audioFilePath, ex.Message);
+            TranscriptionError?.Invoke(this, new TranscriptionErrorEventArgs
+            {
+                Exception = ex,
+                Message = $"Transcription processing failed: {ex.Message}"
+            });
+        }
+        finally
+        {
+            // Clean up temporary audio file (unless settings say to keep it)
+            if (!_settings.Logging.SaveAudioFiles)
+            {
+                try
+                {
+                    if (File.Exists(audioFilePath))
+                    {
+                        File.Delete(audioFilePath);
+                        _logger.LogDebug("Deleted temporary audio file: {Path}", audioFilePath);
+                    }
+                }
+                catch (Exception ex)
+                {
+                    _logger.LogWarning(ex, "Failed to delete temporary file: {Path}", audioFilePath);
+                }
+            }
+        }
+    }
+
+    // NEW LLM processing method
+    private async Task ProcessLlmTranscriptionAsync(string audioFilePath)
+    {
+        var startTime = DateTime.Now;
+        TranscriptionEntry? transcriptionEntry = null;
+        
+        try
+        {
+            _logger.LogInformation("Starting LLM transcription: {Path}", audioFilePath);
+            
+            // First, transcribe the audio
+            var transcriptionResult = await _transcriptionService.TranscribeAsync(audioFilePath);
+            
+            if (string.IsNullOrWhiteSpace(transcriptionResult.FullText))
+            {
+                _logger.LogWarning("LLM transcription returned empty result");
+                TranscriptionError?.Invoke(this, new TranscriptionErrorEventArgs
+                {
+                    Message = "No speech detected in audio for LLM processing"
+                });
+                return;
+            }
+
+            _logger.LogInformation("LLM transcription completed, processing with {Provider}: {Text}", 
+                _settings.SelectedLlmProvider,
+                transcriptionResult.FullText.Substring(0, Math.Min(50, transcriptionResult.FullText.Length)));
+
+            // Create base transcription entry - this will always be logged regardless of LLM success
+            transcriptionEntry = new TranscriptionEntry
+            {
+                Timestamp = startTime,
+                FullText = transcriptionResult.FullText,
+                Segments = transcriptionResult.Segments,
+                Language = transcriptionResult.Language,
+                Duration = DateTime.Now - startTime,
+                ModelUsed = $"Whisper:{_settings.Whisper.ModelSize}",
+                AudioFilePath = _settings.Logging.SaveAudioFiles ? audioFilePath : null
+            };
+
+            // Process with selected LLM provider
+            string llmResponse = "";
+            string llmError = "";
+            
+            try
+            {
+                if (_settings.SelectedLlmProvider == LlmProvider.OpenRouter)
+                {
+                    if (await _openRouterService.IsConfiguredAsync())
+                    {
+                        llmResponse = await _openRouterService.ProcessPromptAsync(
+                            transcriptionResult.FullText,
+                            _settings.OpenRouter.SystemPrompt,
+                            _settings.OpenRouter.SelectedModel);
+                        transcriptionEntry.ModelUsed = $"Whisper:{_settings.Whisper.ModelSize} + OpenRouter:{_settings.OpenRouter.SelectedModel}";
+                    }
+                    else
+                    {
+                        llmError = "OpenRouter API not configured. Please check settings.";
+                        _logger.LogError("OpenRouter service not configured for LLM processing");
+                    }
+                }
+                else if (_settings.SelectedLlmProvider == LlmProvider.Ollama)
+                {
+                    if (await _ollamaService.IsConfiguredAsync())
+                    {
+                        llmResponse = await _ollamaService.ProcessPromptAsync(
+                            transcriptionResult.FullText,
+                            _settings.Ollama.SystemPrompt,
+                            _settings.Ollama.SelectedModel);
+                        transcriptionEntry.ModelUsed = $"Whisper:{_settings.Whisper.ModelSize} + Ollama:{_settings.Ollama.SelectedModel}";
+                    }
+                    else
+                    {
+                        llmError = "Ollama server not configured or not running. Please check settings.";
+                        _logger.LogError("Ollama service not configured for LLM processing");
+                    }
+                }
+            }
+            catch (Exception llmEx)
+            {
+                llmError = $"{_settings.SelectedLlmProvider} processing failed: {llmEx.Message}";
+                _logger.LogError(llmEx, "{Provider} processing failed: {Error}", _settings.SelectedLlmProvider, llmEx.Message);
+            }
+
+            // Update transcription entry based on LLM result
+            if (!string.IsNullOrWhiteSpace(llmResponse))
+            {
+                // LLM processing succeeded
+                transcriptionEntry.FullText = $"INPUT: {transcriptionResult.FullText}\n\nLLM RESPONSE: {llmResponse}";
+                transcriptionEntry.Duration = DateTime.Now - startTime;
+
+                // Copy LLM response to clipboard
+                try
+                {
+                    Application.Current.Dispatcher.Invoke(() =>
+                    {
+                        System.Windows.Clipboard.SetText(llmResponse);
+                        _logger.LogInformation("Successfully copied LLM response to clipboard");
+                    });
+
+                    // Play audio notification after successful LLM clipboard operation
+                    if (_settings.AudioNotification.EnableNotifications && 
+                        _settings.AudioNotification.PlayOnLlmResponse &&
+                        !string.IsNullOrWhiteSpace(_settings.AudioNotification.AudioFilePath))
+                    {
+                        try
+                        {
+                            _audioNotificationService.SetVolume(_settings.AudioNotification.Volume);
+                            await _audioNotificationService.PlayNotificationAsync(NotificationType.LlmResponse);
+                            _logger.LogDebug("LLM audio notification played successfully");
+                        }
+                        catch (Exception audioEx)
+                        {
+                            _logger.LogWarning(audioEx, "Failed to play LLM audio notification: {Error}", audioEx.Message);
+                            // Don't throw - audio notification failure shouldn't break transcription
+                        }
+                    }
+
+                    _logger.LogInformation("LLM transcription completed with {Provider}: {Response}", 
+                        _settings.SelectedLlmProvider,
+                        llmResponse.Substring(0, Math.Min(100, llmResponse.Length)));
+
+                    TranscriptionCompleted?.Invoke(this, new TranscriptionCompletedEventArgs
+                    {
+                        TranscriptionResult = new TranscriptionResult 
+                        { 
+                            FullText = llmResponse,
+                            Language = transcriptionResult.Language,
+                            Segments = transcriptionResult.Segments
+                        },
+                        ProcessingTime = DateTime.Now - startTime
+                    });
+                }
+                catch (Exception clipboardEx)
+                {
+                    _logger.LogError(clipboardEx, "Failed to copy LLM response to clipboard: {Error}", clipboardEx.Message);
+                    // Add error to transcription entry but still log it
+                    transcriptionEntry.FullText += $"\n\nCLIPBOARD ERROR: {clipboardEx.Message}";
+                }
+            }
+            else
+            {
+                // LLM processing failed or returned empty - still log the original transcription with error info
+                if (!string.IsNullOrWhiteSpace(llmError))
+                {
+                    transcriptionEntry.FullText = $"INPUT: {transcriptionResult.FullText}\n\nLLM ERROR: {llmError}";
+                }
+                
+                transcriptionEntry.Duration = DateTime.Now - startTime;
+
+                _logger.LogWarning("{Provider} returned empty response or failed: {Error}", _settings.SelectedLlmProvider, llmError);
+                TranscriptionError?.Invoke(this, new TranscriptionErrorEventArgs
+                {
+                    Message = !string.IsNullOrWhiteSpace(llmError) ? llmError : $"{_settings.SelectedLlmProvider} processing returned empty response"
+                });
+            }
+
+            // Always log the transcription entry if logging is enabled, regardless of LLM success/failure
+            if (_settings.Logging.EnableTranscriptionLogging && transcriptionEntry != null)
+            {
+                await _transcriptionLogger.LogTranscriptionAsync(transcriptionEntry);
+                _logger.LogDebug("Transcription entry logged to history: {Provider}", _settings.SelectedLlmProvider);
+            }
+        }
+        catch (Exception ex)
+        {
+            _logger.LogError(ex, "LLM transcription processing failed: {Path}. Error: {ErrorMessage}", audioFilePath, ex.Message);
+            
+            // Even on complete failure, try to log what we have if transcriptionEntry was created
+            if (_settings.Logging.EnableTranscriptionLogging && transcriptionEntry != null)
+            {
+                transcriptionEntry.FullText += $"\n\nPROCESSING ERROR: {ex.Message}";
+                transcriptionEntry.Duration = DateTime.Now - startTime;
+                try
+                {
+                    await _transcriptionLogger.LogTranscriptionAsync(transcriptionEntry);
+                    _logger.LogDebug("Error transcription entry logged to history");
+                }
+                catch (Exception logEx)
+                {
+                    _logger.LogError(logEx, "Failed to log error transcription entry");
+                }
+            }
+            
+            TranscriptionError?.Invoke(this, new TranscriptionErrorEventArgs
+            {
+                Exception = ex,
+                Message = $"LLM processing failed: {ex.Message}"
+            });
+        }
+        finally
+        {
+            // Clean up temporary audio file (unless settings say to keep it)
+            if (!_settings.Logging.SaveAudioFiles)
+            {
+                try
+                {
+                    if (File.Exists(audioFilePath))
+                    {
+                        File.Delete(audioFilePath);
+                        _logger.LogDebug("Deleted temporary LLM audio file: {Path}", audioFilePath);
+                    }
+                }
+                catch (Exception ex)
+                {
+                    _logger.LogWarning(ex, "Failed to delete temporary LLM file: {Path}", audioFilePath);
+                }
+            }
+        }
+    }
+
+    // NEW Copy-Prompt processing method for Ctrl+F2
+    private async Task ProcessCopyPromptTranscriptionAsync(string audioFilePath)
+    {
+        var startTime = DateTime.Now;
+        TranscriptionEntry? transcriptionEntry = null;
+        
+        try
+        {
+            _logger.LogInformation("Starting copy-prompt transcription: {Path}", audioFilePath);
+            
+            // First, transcribe the audio
+            var transcriptionResult = await _transcriptionService.TranscribeAsync(audioFilePath);
+            
+            if (string.IsNullOrWhiteSpace(transcriptionResult.FullText))
+            {
+                _logger.LogWarning("Copy-prompt transcription returned empty result");
+                TranscriptionError?.Invoke(this, new TranscriptionErrorEventArgs
+                {
+                    Message = "No speech detected in audio for copy-prompt processing"
+                });
+                return;
+            }
+
+            // Use the clipboard content we captured earlier when Ctrl+F2 was pressed
+            string clipboardContent = _capturedClipboardContent ?? "";
+            var clipboardPreview = !string.IsNullOrWhiteSpace(clipboardContent) && clipboardContent.Length > 0 
+                ? clipboardContent.Substring(0, Math.Min(200, clipboardContent.Length))
+                : "[EMPTY]";
+            
+            _logger.LogInformation("CLIPBOARD RETRIEVAL - Length: {ContentLength}, Preview: '{ClipboardPreview}'", 
+                clipboardContent.Length, clipboardPreview);
+
+            // Clear the captured content for next use
+            _capturedClipboardContent = "";
+
+            // Log speech transcription details
+            var speechPreview = transcriptionResult.FullText.Length > 0 
+                ? transcriptionResult.FullText.Substring(0, Math.Min(200, transcriptionResult.FullText.Length))
+                : "[EMPTY]";
+            _logger.LogInformation("SPEECH TRANSCRIPTION - Length: {SpeechLength}, Preview: '{SpeechPreview}'", 
+                transcriptionResult.FullText.Length, speechPreview);
+
+            // Create the combined prompt using the template: "{speech-transcription}, {copy-buffer text}"
+            string combinedPrompt;
+            if (!string.IsNullOrWhiteSpace(clipboardContent))
+            {
+                combinedPrompt = $"{transcriptionResult.FullText}, {clipboardContent}";
+                _logger.LogInformation("PROMPT COMBINATION - Speech({SpeechLength}) + Clipboard({ClipboardLength}) = Total({TotalLength})", 
+                    transcriptionResult.FullText.Length, clipboardContent.Length, combinedPrompt.Length);
+            }
+            else
+            {
+                combinedPrompt = transcriptionResult.FullText;
+                _logger.LogWarning("PROMPT COMBINATION - No clipboard content found, using speech transcription only");
+            }
+
+            // Log the complete combined prompt being sent to LLM
+            var combinedPreview = combinedPrompt.Length > 0 
+                ? combinedPrompt.Substring(0, Math.Min(500, combinedPrompt.Length))
+                : "[EMPTY]";
+            _logger.LogInformation("COMBINED PROMPT TO LLM - Length: {TotalLength}, Preview: '{CombinedPreview}'", 
+                combinedPrompt.Length, combinedPreview);
+
+            // Create base transcription entry - this will always be logged regardless of LLM success
+            transcriptionEntry = new TranscriptionEntry
+            {
+                Timestamp = startTime,
+                FullText = $"SPEECH: {transcriptionResult.FullText}\nCLIPBOARD: {clipboardContent}\nCOMBINED: {combinedPrompt}",
+                Segments = transcriptionResult.Segments,
+                Language = transcriptionResult.Language,
+                Duration = DateTime.Now - startTime,
+                ModelUsed = $"Whisper:{_settings.Whisper.ModelSize}",
+                AudioFilePath = _settings.Logging.SaveAudioFiles ? audioFilePath : null
+            };
+
+            // Process with selected LLM provider
+            string llmResponse = "";
+            string llmError = "";
+            
+            try
+            {
+                if (_settings.SelectedLlmProvider == LlmProvider.OpenRouter)
+                {
+                    if (await _openRouterService.IsConfiguredAsync())
+                    {
+                        llmResponse = await _openRouterService.ProcessPromptAsync(
+                            combinedPrompt,
+                            _settings.OpenRouter.SystemPrompt,
+                            _settings.OpenRouter.SelectedModel);
+                        transcriptionEntry.ModelUsed = $"Whisper:{_settings.Whisper.ModelSize} + OpenRouter:{_settings.OpenRouter.SelectedModel}";
+                    }
+                    else
+                    {
+                        llmError = "OpenRouter API not configured. Please check settings.";
+                        _logger.LogError("OpenRouter service not configured for copy-prompt processing");
+                    }
+                }
+                else if (_settings.SelectedLlmProvider == LlmProvider.Ollama)
+                {
+                    if (await _ollamaService.IsConfiguredAsync())
+                    {
+                        llmResponse = await _ollamaService.ProcessPromptAsync(
+                            combinedPrompt,
+                            _settings.Ollama.SystemPrompt,
+                            _settings.Ollama.SelectedModel);
+                        transcriptionEntry.ModelUsed = $"Whisper:{_settings.Whisper.ModelSize} + Ollama:{_settings.Ollama.SelectedModel}";
+                    }
+                    else
+                    {
+                        llmError = "Ollama server not configured or not running. Please check settings.";
+                        _logger.LogError("Ollama service not configured for copy-prompt processing");
+                    }
+                }
+            }
+            catch (Exception llmEx)
+            {
+                llmError = $"{_settings.SelectedLlmProvider} processing failed: {llmEx.Message}";
+                _logger.LogError(llmEx, "{Provider} copy-prompt processing failed: {Error}", _settings.SelectedLlmProvider, llmEx.Message);
+            }
+
+            // Update transcription entry based on LLM result
+            if (!string.IsNullOrWhiteSpace(llmResponse))
+            {
+                // LLM processing succeeded
+                transcriptionEntry.FullText += $"\n\nLLM RESPONSE: {llmResponse}";
+                transcriptionEntry.Duration = DateTime.Now - startTime;
+
+                // Copy LLM response to clipboard
+                try
+                {
+                    Application.Current.Dispatcher.Invoke(() =>
+                    {
+                        System.Windows.Clipboard.SetText(llmResponse);
+                        _logger.LogInformation("Successfully copied copy-prompt LLM response to clipboard");
+                    });
+
+                    // Play audio notification after successful copy-prompt clipboard operation
+                    if (_settings.AudioNotification.EnableNotifications && 
+                        _settings.AudioNotification.PlayOnLlmResponse &&
+                        !string.IsNullOrWhiteSpace(_settings.AudioNotification.AudioFilePath))
+                    {
+                        try
+                        {
+                            _audioNotificationService.SetVolume(_settings.AudioNotification.Volume);
+                            await _audioNotificationService.PlayNotificationAsync(NotificationType.LlmResponse);
+                            _logger.LogDebug("Copy-prompt audio notification played successfully");
+                        }
+                        catch (Exception audioEx)
+                        {
+                            _logger.LogWarning(audioEx, "Failed to play copy-prompt audio notification: {Error}", audioEx.Message);
+                            // Don't throw - audio notification failure shouldn't break transcription
+                        }
+                    }
+
+                    _logger.LogInformation("Copy-prompt transcription completed with {Provider}: {Response}", 
+                        _settings.SelectedLlmProvider,
+                        llmResponse.Substring(0, Math.Min(100, llmResponse.Length)));
+
+                    TranscriptionCompleted?.Invoke(this, new TranscriptionCompletedEventArgs
+                    {
+                        TranscriptionResult = new TranscriptionResult 
+                        { 
+                            FullText = llmResponse,
+                            Language = transcriptionResult.Language,
+                            Segments = transcriptionResult.Segments
+                        },
+                        ProcessingTime = DateTime.Now - startTime
+                    });
+                }
+                catch (Exception clipboardEx)
+                {
+                    _logger.LogError(clipboardEx, "Failed to copy copy-prompt LLM response to clipboard: {Error}", clipboardEx.Message);
+                    // Add error to transcription entry but still log it
+                    transcriptionEntry.FullText += $"\n\nCLIPBOARD ERROR: {clipboardEx.Message}";
+                }
+            }
+            else
+            {
+                // LLM processing failed or returned empty - still log the original transcription with error info
+                if (!string.IsNullOrWhiteSpace(llmError))
+                {
+                    transcriptionEntry.FullText += $"\n\nLLM ERROR: {llmError}";
+                }
+                
+                transcriptionEntry.Duration = DateTime.Now - startTime;
+
+                _logger.LogWarning("{Provider} copy-prompt returned empty response or failed: {Error}", _settings.SelectedLlmProvider, llmError);
+                TranscriptionError?.Invoke(this, new TranscriptionErrorEventArgs
+                {
+                    Message = !string.IsNullOrWhiteSpace(llmError) ? llmError : $"{_settings.SelectedLlmProvider} copy-prompt processing returned empty response"
+                });
+            }
+
+            // Always log the transcription entry if logging is enabled, regardless of LLM success/failure
+            if (_settings.Logging.EnableTranscriptionLogging && transcriptionEntry != null)
+            {
+                await _transcriptionLogger.LogTranscriptionAsync(transcriptionEntry);
+                _logger.LogDebug("Copy-prompt transcription entry logged to history: {Provider}", _settings.SelectedLlmProvider);
+            }
+        }
+        catch (Exception ex)
+        {
+            _logger.LogError(ex, "Copy-prompt transcription processing failed: {Path}. Error: {ErrorMessage}", audioFilePath, ex.Message);
+            
+            // Even on complete failure, try to log what we have if transcriptionEntry was created
+            if (_settings.Logging.EnableTranscriptionLogging && transcriptionEntry != null)
+            {
+                transcriptionEntry.FullText += $"\n\nPROCESSING ERROR: {ex.Message}";
+                transcriptionEntry.Duration = DateTime.Now - startTime;
+                try
+                {
+                    await _transcriptionLogger.LogTranscriptionAsync(transcriptionEntry);
+                    _logger.LogDebug("Error copy-prompt transcription entry logged to history");
+                }
+                catch (Exception logEx)
+                {
+                    _logger.LogError(logEx, "Failed to log error copy-prompt transcription entry");
+                }
+            }
+            
+            TranscriptionError?.Invoke(this, new TranscriptionErrorEventArgs
+            {
+                Exception = ex,
+                Message = $"Copy-prompt processing failed: {ex.Message}"
+            });
+        }
+        finally
+        {
+            // Clean up temporary audio file (unless settings say to keep it)
+            if (!_settings.Logging.SaveAudioFiles)
+            {
+                try
+                {
+                    if (File.Exists(audioFilePath))
+                    {
+                        File.Delete(audioFilePath);
+                        _logger.LogDebug("Deleted temporary copy-prompt audio file: {Path}", audioFilePath);
+                    }
+                }
+                catch (Exception ex)
+                {
+                    _logger.LogWarning(ex, "Failed to delete temporary copy-prompt file: {Path}", audioFilePath);
+                }
+            }
+        }
+    }
+
+    // NEW Vision event handlers for F3 hotkeys
+    private async void OnVisionCaptureStarted()
+    {
+        try
+        {
+            _logger.LogInformation("Vision capture started (Shift+F3)");
+            
+            // Process vision capture in background to avoid blocking
+            _ = Task.Run(async () => await ProcessVisionCaptureAsync());
+        }
+        catch (Exception ex)
+        {
+            _logger.LogError(ex, "Failed to start vision capture");
+            TranscriptionError?.Invoke(this, new TranscriptionErrorEventArgs
+            {
+                Exception = ex,
+                Message = "Failed to start vision capture"
+            });
+        }
+    }
+
+    private async void OnVisionCaptureWithPromptStarted()
+    {
+        try
+        {
+            _logger.LogInformation("Vision capture with prompt started (Ctrl+F3)");
+            
+            // Process vision capture with prompt in background
+            _ = Task.Run(async () => await ProcessVisionCaptureWithPromptAsync());
+        }
+        catch (Exception ex)
+        {
+            _logger.LogError(ex, "Failed to start vision capture with prompt");
+            TranscriptionError?.Invoke(this, new TranscriptionErrorEventArgs
+            {
+                Exception = ex,
+                Message = "Failed to start vision capture with prompt"
+            });
+        }
+    }
+
+    private async Task ProcessVisionCaptureAsync()
+    {
+        var startTime = DateTime.Now;
+        
+        try
+        {
+            _logger.LogInformation("Processing vision capture workflow (Shift+F3)");
+            
+            // Use the vision processing service to capture and analyze
+            var result = await _visionProcessingService.CaptureAndAnalyzeAsync();
+            
+            if (!string.IsNullOrWhiteSpace(result))
+            {
+                _logger.LogInformation("Vision analysis completed: {Preview}", 
+                    result.Substring(0, Math.Min(100, result.Length)));
+                
+                // Fire completion event
+                TranscriptionCompleted?.Invoke(this, new TranscriptionCompletedEventArgs
+                {
+                    TranscriptionResult = new TranscriptionResult 
+                    { 
+                        FullText = result,
+                        Language = "en", // Default for vision analysis
+                        Segments = new List<TranscriptionSegment>()
+                    },
+                    ProcessingTime = DateTime.Now - startTime
+                });
+            }
+            else
+            {
+                _logger.LogWarning("Vision capture returned empty result");
+                TranscriptionError?.Invoke(this, new TranscriptionErrorEventArgs
+                {
+                    Message = "Vision capture was cancelled or returned empty result"
+                });
+            }
+        }
+        catch (Exception ex)
+        {
+            _logger.LogError(ex, "Vision capture processing failed: {Error}", ex.Message);
+            TranscriptionError?.Invoke(this, new TranscriptionErrorEventArgs
+            {
+                Exception = ex,
+                Message = $"Vision capture failed: {ex.Message}"
+            });
+        }
+    }
+
+    private async Task ProcessVisionCaptureWithPromptAsync()
+    {
+        // This method is currently not used because Ctrl+F3 needs PTT behavior
+        // We'll implement the PTT+Vision workflow in new methods
+        _logger.LogInformation("ProcessVisionCaptureWithPromptAsync called - this should not happen with new PTT implementation");
+        
+        TranscriptionError?.Invoke(this, new TranscriptionErrorEventArgs
+        {
+            Message = "Ctrl+F3 should use PTT behavior, not immediate trigger"
+        });
+    }
+
+    // NEW Vision PTT event handlers for Ctrl+F3
+    private async void OnVisionPttTransmissionStarted()
+    {
+        try
+        {
+            _logger.LogInformation("Vision PTT recording started (Ctrl+F3 hold)");
+            _currentRecordingPath = GenerateRecordingPath();
+            await _audioService.StartRecordingAsync(_currentRecordingPath);
+        }
+        catch (Exception ex)
+        {
+            _logger.LogError(ex, "Failed to start vision PTT recording");
+            TranscriptionError?.Invoke(this, new TranscriptionErrorEventArgs
+            {
+                Exception = ex,
+                Message = "Failed to start vision PTT recording"
+            });
+        }
+    }
+
+    private async void OnVisionPttTransmissionEnded()
+    {
+        try
+        {
+            await _audioService.StopRecordingAsync();
+            _logger.LogInformation("Vision PTT recording stopped: {Path}", _currentRecordingPath);
+
+            // Wait for file to be fully released
+            await Task.Delay(1000);
+
+            if (File.Exists(_currentRecordingPath))
+            {
+                var fileInfo = new FileInfo(_currentRecordingPath);
+                _logger.LogInformation("Vision PTT audio file created: {Path}, Size: {Size} bytes", _currentRecordingPath, fileInfo.Length);
+                
+                // Process speech+vision workflow in background
+                _ = Task.Run(async () => await ProcessSpeechPlusVisionAsync(_currentRecordingPath));
+            }
+            else
+            {
+                _logger.LogWarning("Vision PTT audio file not found after recording: {Path}", _currentRecordingPath);
+                TranscriptionError?.Invoke(this, new TranscriptionErrorEventArgs
+                {
+                    Message = "Vision PTT audio file not found after recording"
+                });
+            }
+        }
+        catch (Exception ex)
+        {
+            _logger.LogError(ex, "Failed to stop vision PTT recording");
+            TranscriptionError?.Invoke(this, new TranscriptionErrorEventArgs
+            {
+                Exception = ex,
+                Message = "Failed to stop vision PTT recording"
+            });
+        }
+    }
+
+
+    // NEW TTS event handlers for Ctrl+F1 and Escape
+    private async void OnTTSTriggered()
+
+    {
+        try
+        {
+            _logger.LogInformation("TTS triggered (Ctrl+F1)");
+            
+
+            if (!_settings.TTS.EnableTTS)
+            {
+                _logger.LogInformation("TTS is disabled in settings");
+                return;
+            }
+
+            // Get clipboard content on UI thread
+            string clipboardText = "";
+            await Application.Current.Dispatcher.InvokeAsync(() =>
+            {
+                try
+                {
+                    if (System.Windows.Clipboard.ContainsText())
+                    {
+                        clipboardText = System.Windows.Clipboard.GetText();
+                    }
+                }
+                catch (Exception ex)
+                {
+                    _logger.LogError(ex, "Failed to read clipboard for TTS");
+                }
+            });
+
+            if (string.IsNullOrWhiteSpace(clipboardText))
+            {
+                _logger.LogInformation("TTS: No text in clipboard, speaking error message");
+                await _ttsService.SpeakTextAsync(TTSErrorMessages.EmptyClipboard);
+                return;
+            }
+
+            _logger.LogInformation("TTS: Speaking clipboard text ({Length} chars): {Preview}",
+                clipboardText.Length,
+                clipboardText.Length > 100 ? clipboardText.Substring(0, 100) + "..." : clipboardText);
+
+            // Configure TTS with current settings
+            if (!string.IsNullOrWhiteSpace(_settings.TTS.SelectedVoice))
+            {
+                await _ttsService.SetVoiceAsync(_settings.TTS.SelectedVoice);
+            }
+            await _ttsService.SetRateAsync(_settings.TTS.Rate);
+            await _ttsService.SetVolumeAsync(_settings.TTS.Volume);
+
+            // Speak the clipboard text
+            await _ttsService.SpeakTextAsync(clipboardText);
+        }
+        catch (Exception ex)
+        {
+            _logger.LogError(ex, "TTS processing failed: {Error}", ex.Message);
+            try
+            {
+                await _ttsService.SpeakTextAsync(TTSErrorMessages.ServiceFailed);
+            }
+            catch (Exception speakEx)
+            {
+                _logger.LogError(speakEx, "Failed to speak TTS error message");
+            }
+        }
+    }
+
+    private async void OnTTSStopRequested()
+    {
+        try
+        {
+            _logger.LogInformation("TTS stop requested (Escape)");
+            await _ttsService.StopSpeechAsync();
+        }
+        catch (Exception ex)
+        {
+            _logger.LogError(ex, "Failed to stop TTS: {Error}", ex.Message);
+
+        }
+    }
+
+    // NEW Speech+Vision combined processing for Ctrl+F3
+    private async Task ProcessSpeechPlusVisionAsync(string audioFilePath)
+    {
+        var startTime = DateTime.Now;
+        TranscriptionEntry? transcriptionEntry = null;
+        
+        try
+        {
+            _logger.LogInformation("SPEECH+VISION: Starting speech+vision processing workflow");
+            
+            // First, transcribe the speech
+            var transcriptionResult = await _transcriptionService.TranscribeAsync(audioFilePath);
+            
+            if (string.IsNullOrWhiteSpace(transcriptionResult.FullText))
+            {
+                _logger.LogWarning("SPEECH+VISION: Speech transcription returned empty result");
+                TranscriptionError?.Invoke(this, new TranscriptionErrorEventArgs
+                {
+                    Message = "No speech detected in audio for speech+vision processing"
+                });
+                return;
+            }
+
+            _logger.LogInformation("SPEECH+VISION: Speech transcribed: '{Speech}'", 
+                transcriptionResult.FullText.Substring(0, Math.Min(100, transcriptionResult.FullText.Length)));
+
+            // Now capture the screen area
+            _logger.LogInformation("SPEECH+VISION: Showing screen capture overlay for user selection");
+            var selectedArea = await _visionProcessingService.CaptureAndAnalyzeAsync();
+            
+            if (string.IsNullOrWhiteSpace(selectedArea) || selectedArea.StartsWith("Screen capture was cancelled"))
+            {
+                _logger.LogWarning("SPEECH+VISION: Screen capture was cancelled by user");
+                TranscriptionError?.Invoke(this, new TranscriptionErrorEventArgs
+                {
+                    Message = "Screen capture was cancelled"
+                });
+                return;
+            }
+
+            // Combine speech transcription with vision analysis
+            var combinedResult = $"SPEECH: {transcriptionResult.FullText}\n\nVISION: {selectedArea}";
+            
+            _logger.LogInformation("SPEECH+VISION: Combined processing completed. Speech: {SpeechLength} chars, Vision: {VisionLength} chars", 
+                transcriptionResult.FullText.Length, selectedArea.Length);
+
+            // Create transcription entry
+            transcriptionEntry = new TranscriptionEntry
+            {
+                Timestamp = startTime,
+                FullText = combinedResult,
+                Segments = transcriptionResult.Segments,
+                Language = transcriptionResult.Language,
+                Duration = DateTime.Now - startTime,
+                ModelUsed = $"Whisper:{_settings.Whisper.ModelSize} + Vision:{_settings.SelectedLlmProvider}",
+                AudioFilePath = _settings.Logging.SaveAudioFiles ? audioFilePath : null
+            };
+
+            // Copy combined result to clipboard
+            Application.Current.Dispatcher.Invoke(() =>
+            {
+                System.Windows.Clipboard.SetText(combinedResult);
+                _logger.LogInformation("SPEECH+VISION: Combined result copied to clipboard");
+            });
+
+            // Log transcription if enabled
+            if (_settings.Logging.EnableTranscriptionLogging)
+            {
+                await _transcriptionLogger.LogTranscriptionAsync(transcriptionEntry);
+            }
+
+            // Fire completion event
+            TranscriptionCompleted?.Invoke(this, new TranscriptionCompletedEventArgs
+            {
+                TranscriptionResult = new TranscriptionResult 
+                { 
+                    FullText = combinedResult,
+                    Language = transcriptionResult.Language,
+                    Segments = transcriptionResult.Segments
+                },
+                ProcessingTime = DateTime.Now - startTime
+            });
+
+            _logger.LogInformation("SPEECH+VISION: Workflow completed successfully");
+        }
+        catch (Exception ex)
+        {
+            _logger.LogError(ex, "SPEECH+VISION: Processing failed: {Error}", ex.Message);
+            
+            // Try to log what we have if transcriptionEntry was created
+            if (_settings.Logging.EnableTranscriptionLogging && transcriptionEntry != null)
+            {
+                transcriptionEntry.FullText += $"\n\nPROCESSING ERROR: {ex.Message}";
+                transcriptionEntry.Duration = DateTime.Now - startTime;
+                try
+                {
+                    await _transcriptionLogger.LogTranscriptionAsync(transcriptionEntry);
+                }
+                catch (Exception logEx)
+                {
+                    _logger.LogError(logEx, "Failed to log error speech+vision entry");
+                }
+            }
+            
+            TranscriptionError?.Invoke(this, new TranscriptionErrorEventArgs
+            {
+                Exception = ex,
+                Message = $"Speech+vision processing failed: {ex.Message}"
+            });
+        }
+        finally
+        {
+            // Clean up temporary audio file
+            if (!_settings.Logging.SaveAudioFiles)
+            {
+                try
+                {
+                    if (File.Exists(audioFilePath))
+                    {
+                        File.Delete(audioFilePath);
+                        _logger.LogDebug("Deleted temporary speech+vision audio file: {Path}", audioFilePath);
+                    }
+                }
+                catch (Exception ex)
+                {
+                    _logger.LogWarning(ex, "Failed to delete temporary speech+vision file: {Path}", audioFilePath);
+                }
+            }
+        }
+    }
+
+    private string GenerateRecordingPath()
+    {
+        var tempPath = Path.GetTempPath();
+        var fileName = $"whisper_recording_{DateTime.Now:yyyyMMdd_HHmmss_fff}.wav";
+        return Path.Combine(tempPath, fileName);
+    }
+
+    public bool IsRecording => _audioService.IsRecording;
+
+    public bool IsTransmitting => _hotkeyManager.IsTransmitting;
+
+    public async Task UpdateSettingsAsync(ApplicationSettings newSettings)
+    {
+        try
+        {
+            await _settingsService.SaveSettingsAsync(newSettings);
+            _settings = newSettings;
+            
+            // Reinitialize transcription service if model changed
+            if (!_transcriptionService.IsInitialized || _settings.Whisper.ModelSize != newSettings.Whisper.ModelSize)
+            {
+                await _transcriptionService.InitializeAsync(newSettings.Whisper.ModelSize);
+            }
+            
+            _logger.LogInformation("Settings updated successfully");
+        }
+        catch (Exception ex)
+        {
+            _logger.LogError(ex, "Failed to update settings");
+            throw;
+        }
+    }
+
+    public void Dispose()
+    {
+        if (!_disposed)
+        {
+            _hotkeyManager?.Dispose();
+            _audioService?.Dispose();
+            _transcriptionService?.Dispose();
+            
+            // Clear any captured clipboard content
+            _capturedClipboardContent = "";
+            
+            _disposed = true;
+            _logger.LogInformation("TranscriptionOrchestrator disposed");
+        }
+    }
+}
+
+public class TranscriptionCompletedEventArgs : EventArgs
+{
+    public TranscriptionResult TranscriptionResult { get; set; } = new();
+    public TimeSpan ProcessingTime { get; set; }
+}
+
+public class TranscriptionErrorEventArgs : EventArgs
+{
+    public string Message { get; set; } = "";
+    public Exception? Exception { get; set; }
+}