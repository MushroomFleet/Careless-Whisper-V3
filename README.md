# Careless Whisper V3

**"Care Less" - Inobtrusive Augments!**

<<<<<<< HEAD
**Multi-Modal Voice-to-Text, AI Assistant & TTS for Windows** • Silent system tray interface • Built with .NET 8.0

Transform your voice into text instantly, get AI-powered responses, combine clipboard content with voice prompts, analyze images, or have any text read aloud—all with simple hotkeys. No windows, no interruptions—just speak, see, and listen anywhere.
=======
**Six-Mode Voice & AI Assistant for Windows** • Silent system tray interface • Built with .NET 8.0

Transform your voice into text instantly, get AI-powered responses, analyze screen content, or listen to clipboard text with neural voices—all with simple hotkeys. No windows, no interruptions—just speak and get results anywhere.
>>>>>>> 3c6b8d90

**Related Project:** [Careless-Canvas-NML](https://github.com/MushroomFleet/Careless-Canvas-NML) - Infinite canvas for your pastes using nested markup language

<<<<<<< HEAD
## 🚀 Get Started Now - Download V3.7

**Ready to boost your productivity?** 

👉 **[Download Latest Portable Release (v3.7.0)](../../releases/latest)**
=======
## 🚀 Get Started Now - Download V3.6.5

**Ready to boost your productivity?** 

👉 **[Download Latest Portable Release (v3.6.5)](../../releases/latest)**
>>>>>>> 3c6b8d90

**What you get:**
- ⚡ **Instant Setup** - Single portable executable, no installer needed
- 🐱 **Neural TTS Included** - 277MB total with embedded CarelessKitten TTS
- 🛡️ **Local AI Processing** - Whisper.net keeps your voice private
- 🔧 **Just Need .NET 8.0** - Free Microsoft runtime (quick install)

Extract, double-click, and start speaking! The app lives silently in your system tray with 8 neural voices ready.

---

## ✨ Core Features

<<<<<<< HEAD
### 🎙️ Sextuple Hotkey System
- **F1**: **Speech-to-Text** → Hold, speak, release → Instant paste
- **Shift+F2**: **Speech-Prompt-to-AI** → Voice your question → Get AI response pasted
- **Ctrl+F2**: **Speech Copy Prompt to Paste** → Combines clipboard content with voice prompt → AI processes both together
- **Shift+F3**: **Vision Capture** → Select screen area → AI describes image → Instant paste
- **Ctrl+F3**: **Speech + Vision** → Hold, speak, release → Select screen area → AI analyzes both → Paste result
- **Ctrl+F1**: **Clipboard Text-to-Speech** → Instantly reads clipboard content aloud → Press Escape to stop

### 📝 Speech Copy Prompt to Paste (NEW in v3.6.2)
- **Intelligent Clipboard Integration**: Automatically captures existing clipboard content when Ctrl+F2 is pressed
- **Dual Input Processing**: Combines your voice transcription with clipboard text using template: `"[speech-transcription], [copy-buffer text]"`
- **Seamless Workflow**: Copy any text → Hold Ctrl+F2 → Speak your instruction → Get enhanced AI response
- **Universal Compatibility**: Works with both OpenRouter (300+ cloud models) and Ollama (local models)
- **Context-Aware Processing**: AI receives both inputs for more informed and relevant responses

### 👁️ AI Vision Analysis (NEW in v3.6.3)
- **Drag-to-Select Interface**: Visual overlay with animated selection rectangle for precise screen capture
- **Dual Vision Modes**: Quick capture (Shift+F3) or combined speech+vision analysis (Ctrl+F3)
- **Multi-Monitor Support**: Works seamlessly across different screen setups and DPI configurations
- **Smart Image Processing**: Automatic optimization for vision APIs (token-aware resizing, format detection)
- **Vision Model Integration**: Uses your selected LLM provider's vision models (Claude 3, GPT-4 Vision, LLaVA, etc.)
- **Customizable Prompts**: Configure default analysis behavior or use preset prompts for common tasks
- **Fast Capture Performance**: ~30ms screen capture using optimized BitBlt API

### 🔊 Text-to-Speech (NEW in v3.7.0)
- **Instant Clipboard Reading**: Press Ctrl+F1 to have any clipboard text read aloud instantly
- **Windows SAPI Integration**: Uses built-in Windows speech synthesis - no external dependencies
- **Voice Selection**: Choose from all available Windows voices with live preview
- **Customizable Speech**: Adjust rate (slow to fast) and volume (0-100%) to your preference
- **Escape to Stop**: Press Escape key anytime to immediately halt speech playback
- **Portable & Lightweight**: No additional libraries needed - uses Windows native speech engine
- **Perfect for Accessibility**: Audio feedback for any copied text content
- **Multitasking Support**: Listen to long documents while working on other tasks

### 🤖 Dual AI Integration - Local & Cloud
- **OpenRouter API**: Access to **300+ cutting-edge cloud models** (GPT-4, Claude, Gemini, etc.)
- **Ollama Integration**: **Local AI models** for privacy-focused processing (Llama, Mistral, Qwen, etc.)
- **Dual Provider Choice**: Switch between cloud power and local privacy
- **Customizable Prompts**: Configure system behavior for your needs
=======
### 🎙️ Six-Mode Hotkey System
Complete voice and AI workflow integration with simple hotkey combinations:

**Voice Processing**
- **F1**: **Speech-to-Text** → Hold, speak, release → Instant paste
- **Ctrl+F1**: **🐱 CarelessKitten TTS** → Neural voices read clipboard content aloud (8 expressive voices)

**AI-Powered Analysis**  
- **Shift+F2**: **Speech-to-AI** → Voice your question → Get AI response pasted
- **Ctrl+F2**: **Speech + Clipboard** → Combine clipboard content with voice prompt for enhanced AI processing

**Visual Intelligence**
- **Shift+F3**: **Vision Capture** → Drag-select screen area → AI describes image → Instant paste  
- **Ctrl+F3**: **Speech + Vision** → Voice question + screen selection → Combined AI analysis → Paste result

### 🐱 CarelessKitten Neural TTS (NEW in v3.6.5)
Revolutionary text-to-speech integration bringing 8 high-quality neural voices to your clipboard workflow:
- **8 Expressive Voices**: Premium KittenTTS neural synthesis (expr-voice-2-m/f through expr-voice-5-m/f)
- **Instant Activation**: Simple Ctrl+F1 hotkey reads any copied text aloud
- **Smart Text Processing**: Advanced num2words integration for natural pronunciation of currencies, dates, and ordinals  
- **Embedded Python Environment**: Complete portable TTS runtime with no external dependencies
- **Multi-tier Fallback**: KittenTTS → System Python → Windows SAPI for universal compatibility
- **Professional Quality**: IPA phoneme processing ensures crystal-clear neural speech synthesis

### 🤖 AI Integration - Local & Cloud
Flexible AI processing with privacy-first design:
- **OpenRouter Integration**: 300+ cutting-edge cloud models (GPT-4, Claude, Gemini, Llama, etc.)
- **Ollama Support**: Local AI models for complete privacy (Llama, Mistral, Qwen, Code Llama, custom models)
- **Dual Provider System**: Switch between cloud power and local privacy as needed
>>>>>>> 3c6b8d90
- **Streaming Responses**: Real-time AI output for faster interaction
- **Offline Capability**: Full functionality without internet when using Ollama

### 👁️ AI Vision Analysis  
Advanced screen capture and image understanding:
- **Drag-to-Select Interface**: Professional overlay with visual feedback and multi-monitor support
- **Dual Vision Modes**: Quick capture (Shift+F3) or combined speech+vision analysis (Ctrl+F3)  
- **Smart Image Processing**: Token-aware optimization and format detection for maximum API efficiency
- **Vision Model Support**: Claude 3, GPT-4 Vision, LLaVA, and other vision-capable models
- **Customizable Prompts**: Configure analysis behavior with preset options for common scenarios
- **Fast Performance**: ~30ms screen capture using optimized BitBlt API

### 📋 Enhanced Clipboard Integration
Intelligent clipboard workflow features:
- **Speech Copy Prompt**: Ctrl+F2 automatically captures clipboard content and combines with voice for enhanced AI processing
- **Context-Aware Processing**: AI receives both clipboard text and voice input for more informed responses
- **Smart Text Detection**: Automatic content optimization for both TTS synthesis and AI analysis
- **Universal Compatibility**: Works with any application that supports clipboard operations

### 🔒 Privacy & Security Features
- **Local Speech Processing**: Whisper.NET runs entirely on your machine
- **Encrypted API Storage**: Secure key management via Windows DPAPI  
- **No Data Sharing**: Voice data never leaves your computer (except explicit AI requests)
- **Optional Logging**: Transcription history can be disabled for maximum privacy
- **Open Source**: Complete transparency of data handling

### 🔧 System Integration
- **Silent Operation**: Lives quietly in system tray with zero interruption
- **Smart Notifications**: Customizable audio feedback for different operations
- **Transcription History**: Search and manage past voice-to-text conversions
- **Global Hotkeys**: System-wide operation in any Windows application
- **Efficient Resource Usage**: Optimized performance despite powerful AI capabilities

## 🎯 Perfect For

### Traditional Speech-to-Text
- **Quick Notes**: Capture thoughts without breaking workflow
- **Dictation**: Write emails, documents, messages hands-free
- **Accessibility**: Voice input for any Windows application

### AI-Powered Assistance
- **Research**: Ask questions and get instant answers from 300+ models
- **Writing**: Get help with content, grammar, style
- **Coding**: Voice-ask programming questions
- **Creative**: Brainstorm ideas, get suggestions
- **Productivity**: Quick calculations, translations, explanations

### Speech Copy Prompt Integration (Ctrl+F2)
- **Content Enhancement**: Copy text → Voice improvements → Get polished version
- **Code Analysis**: Copy code snippets → Voice questions → Get explanations
- **Document Processing**: Copy paragraphs → Voice instructions → Get summaries/translations
- **Data Analysis**: Copy spreadsheet data → Voice queries → Get insights
- **Email Assistance**: Copy draft emails → Voice refinements → Get professional versions

### Text-to-Speech Integration (Ctrl+F1)
- **Document Review**: Copy long articles → Audio playback while multitasking
- **Accessibility**: Audio feedback for users with visual impairments
- **Language Learning**: Copy foreign text → Hear pronunciation using Windows multilingual voices
- **Proofreading**: Copy drafts → Listen for flow and tone issues
- **Multitasking**: Copy emails/reports → Listen while doing other work
- **Code Review**: Copy documentation → Audio review during development
- **Research**: Copy papers/studies → Audio consumption for better retention

## 📋 Prerequisites

### Required
- **Windows 10/11** (64-bit)
- **.NET 8.0 Runtime** ([Download free from Microsoft](https://dotnet.microsoft.com/download/dotnet/8.0))
- **Any microphone** (built-in or external)

### Optional
- **OpenRouter API key** (for AI features - get free credits at [openrouter.ai](https://openrouter.ai))

## ⚙️ Configuration

Right-click the system tray icon to access comprehensive settings:

### General Settings
- Auto-start with Windows
- Theme selection (Light/Dark/System)
- Logging and retention policies

### Hotkeys
- Customize push-to-talk keys (default: F1)
- Configure AI hotkey (default: Shift+F2)
- Configure Speech Copy Prompt hotkey (default: Ctrl+F2)
- Modifier key requirements

### Audio Settings
- Microphone selection and testing
- Sample rate and buffer size optimization
- Real-time audio quality validation

### Whisper Settings
- Model selection (Tiny → Medium for speed vs. accuracy)
- Language preference (auto-detect or specific)
- GPU acceleration toggle

### OpenRouter (V3.0)
- **API Key Management**: Secure encrypted storage
- **Model Selection**: Choose from **300+ LLM models**
- **System Prompts**: Customize AI behavior
- **Advanced Parameters**: Temperature, max tokens, streaming

### Ollama (V3.6.0)
- **Local AI Models**: Run Llama, Mistral, Qwen, and other models locally
- **Privacy First**: All processing happens on your machine
- **No Internet Required**: Works completely offline
- **Server Configuration**: Connect to local Ollama server
- **Model Management**: Automatic discovery of installed models
- **✅ Fixed**: JSON deserialization issues resolved for proper API integration

### Audio Notifications (V3.0)
- **Notification Control**: Enable/disable audio feedback
- **Custom Sounds**: Use your own WAV/MP3 files
- **Volume Control**: Adjust notification volume
- **Per-Mode Settings**: Different sounds for speech-to-text vs. AI responses

### Transcription History (V3.0.1)
- **History Management**: View, search, and manage past transcriptions
- **Data Retention**: Configure how long to keep history
- **Export Options**: Save transcriptions to files
- **Privacy Controls**: Clear history or disable logging

### Vision (V3.6.3)
- **System Prompt Customization**: Configure default analysis behavior for Shift+F3
- **Prompt Presets**: Quick-select common scenarios (OCR, detailed analysis, accessibility, UI description)
- **Image Processing Settings**: Adjust quality vs. speed balance and token optimization
- **Vision Model Compatibility**: Real-time validation of selected model's vision capabilities
- **Test Integration**: Built-in test functionality to verify screen capture and AI analysis

<<<<<<< HEAD
### Text-to-Speech (NEW in v3.7.0)
- **Voice Selection**: Choose from all available Windows SAPI voices with live preview
- **Speech Rate Control**: Adjust speed from slow (-10) to fast (+10), with 0 as normal speed
- **Volume Control**: Set speech volume from 0% to 100% with real-time feedback
- **Enable/Disable Toggle**: Turn TTS functionality on or off as needed
- **Voice Testing**: Test button to preview selected voice with sample phrase
- **Instant Configuration**: Settings applied immediately without restart
- **SAPI Integration**: Uses Windows native speech engine - no external dependencies required

## 🔧 Technical Details

### Architecture
- **Framework**: Clean .NET 8.0 with dependency injection
- **Audio Processing**: NAudio for high-quality recording
- **Speech Recognition**: Whisper.NET with GGML weights (120MB total)
- **Text-to-Speech**: Windows SAPI (Speech API) - native integration, zero dependencies
- **Global Hotkeys**: SharpHook for system-wide key detection
- **AI Integration**: Dual provider system - OpenRouter API (300+ cloud models) + Ollama (local models)
- **Secure Storage**: Windows DPAPI for API key encryption
- **UI Framework**: Modern WPF with system tray (H.NotifyIcon)

### Whisper Models (Local Processing)
- **Tiny**: Fastest, good for simple speech (~39M parameters, ~39MB)
- **Base**: Balanced speed/accuracy (recommended, ~74M parameters, ~74MB)
- **Small**: Better accuracy (~244M parameters, ~244MB)
- **Medium**: High accuracy (~769M parameters, ~769MB)

*Despite the power, total installation remains lightweight at ~120MB with tiny model included.*

### OpenRouter Models (Cloud Processing)
Access to **300+ models** including:
- **GPT-4o, Claude-3.5, Gemini Pro** for premium quality
- **Llama, Mistral, Qwen, Command** for cost-effective processing
- **Specialized models** for coding, reasoning, creative tasks, and more

### Ollama Models (Local Processing)
Run popular open-source models locally:
- **Llama 3.2 (1B/3B)**: Fast, efficient for general tasks
- **Mistral 7B/22B**: Excellent reasoning and coding
- **Qwen 2.5**: Strong multilingual capabilities
- **Code Llama**: Specialized for programming tasks
- **Custom Models**: Support for any GGUF-compatible model
=======
## ⚙️ Essential Settings

**Right-click the system tray icon** to access settings for:
- **Hotkeys**: Customize voice and AI hotkeys  
- **Audio**: Select microphone and configure recording quality
- **AI Providers**: Add OpenRouter API key or configure Ollama server
- **Voice Models**: Choose Whisper model size (speed vs. accuracy)
- **Privacy**: Control transcription history and data retention

## 🔧 Technical Overview

### Core Architecture
- **Framework**: .NET 8.0 with dependency injection and modern WPF
- **Audio Processing**: NAudio for high-quality voice recording
- **Speech Recognition**: Whisper.NET with local GGML model processing  
- **Neural TTS**: Embedded Python 3.11.9 with KittenTTS and advanced phoneme processing
- **AI Integration**: Dual provider system (300+ cloud models + local models)
- **System Integration**: SharpHook for global hotkeys, Windows DPAPI for secure storage

### AI Model Support
**Cloud Processing (OpenRouter)**
- GPT-4o, Claude-3.5, Gemini Pro, Llama, Mistral, Qwen, and 300+ specialized models

**Local Processing (Ollama)**  
- Llama 3.2, Mistral 7B/22B, Qwen 2.5, Code Llama, and custom GGUF models

**Neural Text-to-Speech (CarelessKitten)**
- 8 expressive KittenTTS voices with professional text preprocessing
- Multi-tier fallback: KittenTTS → System Python → Windows SAPI

### Performance & Size
- **Total Package**: 277MB (includes embedded Python + neural TTS + Whisper models)
- **TTS Response**: ~100-200ms for typical clipboard content
- **Screen Capture**: ~30ms using optimized BitBlt API
- **Memory Usage**: Efficient resource management despite AI capabilities
>>>>>>> 3c6b8d90

## 🛠️ Build from Source

```bash
git clone https://github.com/MushroomFleet/careless-whisper-V3
cd careless-whisper-V3
dotnet build CarelessWhisperV2.csproj
dotnet run --project CarelessWhisperV2.csproj
```

Requires .NET 8.0 SDK for development.

## 📋 Prerequisites

**Required**:
- Windows 10/11 (64-bit)
- .NET 8.0 Runtime ([Download free from Microsoft](https://dotnet.microsoft.com/download/dotnet/8.0))
- Any microphone (built-in or external)

**Optional**:  
- OpenRouter API key for AI features (get free credits at [openrouter.ai](https://openrouter.ai))

## ⚙️ Essential Settings

**Right-click the system tray icon** to access settings for:
- **Hotkeys**: Customize voice and AI hotkeys  
- **Audio**: Select microphone and configure recording quality
- **AI Providers**: Add OpenRouter API key or configure Ollama server
- **Voice Models**: Choose Whisper model size (speed vs. accuracy)
- **Privacy**: Control transcription history and data retention

## 🔧 Technical Overview

### Core Architecture
- **Framework**: .NET 8.0 with dependency injection and modern WPF
- **Audio Processing**: NAudio for high-quality voice recording
- **Speech Recognition**: Whisper.NET with local GGML model processing  
- **Neural TTS**: Embedded Python 3.11.9 with KittenTTS and advanced phoneme processing
- **AI Integration**: Dual provider system (300+ cloud models + local models)
- **System Integration**: SharpHook for global hotkeys, Windows DPAPI for secure storage

### AI Model Support
**Cloud Processing (OpenRouter)**: GPT-4o, Claude-3.5, Gemini Pro, Llama, Mistral, Qwen, and 300+ specialized models

**Local Processing (Ollama)**: Llama 3.2, Mistral 7B/22B, Qwen 2.5, Code Llama, and custom GGUF models

**Neural Text-to-Speech (CarelessKitten)**: 8 expressive KittenTTS voices with professional text preprocessing and multi-tier fallback architecture

### Performance & Size
- **Total Package**: 277MB (includes embedded Python + neural TTS + Whisper models)
- **TTS Response**: ~100-200ms for typical clipboard content
- **Screen Capture**: ~30ms using optimized BitBlt API
- **Memory Usage**: Efficient resource management despite AI capabilities

## 🔐 Privacy & Security

<<<<<<< HEAD
### Local Processing (Speech-to-Text & TTS)
- **No internet required**: All transcription and speech synthesis happens locally
- **No data collection**: Your voice never leaves your computer
- **Windows SAPI**: TTS uses built-in Windows voices - no external services
- **Optional logging**: Transcription history saved locally (can be disabled)

### Cloud Processing (AI Features)
- **User Control**: AI features are opt-in with explicit API key setup
- **Transparent Requests**: Only voice prompts you explicitly make are sent to OpenRouter
- **No Voice Storage**: Audio is transcribed locally before sending text prompts
- **API Security**: Keys encrypted with Windows DPAPI

### Open Source Transparency
- **Full Source Available**: Complete transparency of data handling
- **Audit-Friendly**: Clean architecture for security review
- **No Hidden Telemetry**: Everything the app does is visible in code

## 📝 Status

**Current Version**: **3.7.0** - Latest stable release with TTS Integration

✅ **Working**: 
- **Sextuple-mode processing** (local speech + AI + clipboard + vision + TTS integration)
- **AI Vision Analysis** with drag-to-select screen capture and intelligent image processing
- **Clipboard Text-to-Speech** with Windows SAPI integration and voice customization
- Complete settings UI with Vision and TTS configuration tabs
- Secure OpenRouter integration with **300+ models** including vision models
- **Ollama local AI integration** with full API support
- **Speech Copy Prompt to Paste** feature with clipboard integration
- Custom audio notification system
- **Revived transcription history** with search and management
- Enhanced transcription with multiple Whisper models

🎯 **V3.7.0 Achievements**:
- **Clipboard Text-to-Speech**: New Ctrl+F1 hotkey for instant audio feedback of clipboard content
- **Windows SAPI Integration**: Native speech synthesis with no external dependencies
- **Customizable Voice Control**: Full voice selection, rate, and volume configuration with instant preview
- **Accessibility Enhancement**: Audio feedback for any copied text using Windows native voices
- **Escape Key Control**: Instant speech cancellation for user control

🎯 **V3.6.3 Achievements**:
- **AI Vision Analysis**: Revolutionary Shift+F3 and Ctrl+F3 hotkeys for screen capture and image analysis
- **Drag-to-Select Interface**: Professional overlay system with visual feedback and multi-monitor support
- **Speech + Vision Fusion**: Ctrl+F3 combines voice transcription with image analysis for comprehensive understanding
- **Vision Model Integration**: Seamless compatibility with Claude 3, GPT-4 Vision, LLaVA, and other vision models
- **Smart Image Processing**: Token-aware optimization and format detection for maximum API efficiency
- **Fast Performance**: ~30ms screen capture with optimized BitBlt implementation

🎯 **V3.6.2 Achievements**:
- **Speech Copy Prompt to Paste**: Ctrl+F2 hotkey combining clipboard content with voice prompts
- **Intelligent Clipboard Integration**: Seamless workflow bridging copy-paste with AI assistance
- **Context-Aware AI Processing**: Enhanced prompts using both voice and clipboard content
- **Universal Provider Support**: Works with both OpenRouter and Ollama models
- **Dual AI Provider System**: OpenRouter (cloud) + Ollama (local) integration
- **Enhanced Privacy Options**: Choose between cloud and local AI processing
- **300+ OpenRouter Models**: Massive selection of cutting-edge LLMs
- **Local Model Support**: Llama, Mistral, Qwen, Code Llama, and custom models
- **Enhanced Security**: Encrypted API key management

## 🚀 Use Cases & Examples

### Content Creation
- **Shift+F2**: "Help me write a professional email declining a meeting"
- **Shift+F2**: "Suggest three blog post titles about AI productivity"

### Development
- **Shift+F2**: "Explain this error: undefined reference to malloc"
- **Shift+F2**: "Write a Python function to sort a list by date"

### Research & Learning
- **Shift+F2**: "What are the key benefits of microservices architecture?"
- **Shift+F2**: "Translate this to Spanish: The meeting is at 3 PM"

### Quick Tasks
- **F1**: Direct dictation for emails, documents, chat messages
- **Shift+F2**: "Calculate 15% tip on $47.83" or "What's the capital of Slovenia?"

### Speech Copy Prompt (Ctrl+F2) Examples
- **Copy draft email** → **Ctrl+F2**: "Make this more professional and concise"
- **Copy code snippet** → **Ctrl+F2**: "Explain what this function does and add comments"
- **Copy paragraph** → **Ctrl+F2**: "Translate this to French and improve the clarity"
- **Copy error message** → **Ctrl+F2**: "What does this error mean and how do I fix it?"
- **Copy spreadsheet data** → **Ctrl+F2**: "Summarize the key trends in this data"
- **Copy meeting notes** → **Ctrl+F2**: "Create action items from these notes"
- **Copy technical documentation** → **Ctrl+F2**: "Simplify this for a non-technical audience"
- **Copy product description** → **Ctrl+F2**: "Write marketing copy based on these features"

### Vision Capture (Shift+F3) Examples
- **Quick Description**: Capture any screen area for instant AI description
- **Error Analysis**: Select error dialogs to get explanations and solutions  
- **UI Documentation**: Capture interface elements for accessibility descriptions
- **Chart Reading**: Select graphs/charts for data interpretation
- **OCR Alternative**: Capture text in images for extraction and analysis
- **Design Feedback**: Select UI mockups for usability analysis
- **Technical Diagrams**: Capture system architectures for explanations

### Speech + Vision (Ctrl+F3) Examples  
- **Hold Ctrl+F3**: "What programming language is this?" → **Release** → **Drag** code area → Get language identification and code explanation
- **Hold Ctrl+F3**: "How do I improve this chart?" → **Release** → **Drag** chart → Get data visualization suggestions
- **Hold Ctrl+F3**: "What's wrong with this error?" → **Release** → **Drag** error dialog → Get troubleshooting steps
- **Hold Ctrl+F3**: "Explain this diagram to a beginner" → **Release** → **Drag** technical diagram → Get simplified explanation
- **Hold Ctrl+F3**: "What accessibility issues are here?" → **Release** → **Drag** UI area → Get accessibility audit
- **Hold Ctrl+F3**: "Convert this to markdown" → **Release** → **Drag** formatted text → Get markdown conversion
- **Hold Ctrl+F3**: "What's the sentiment of this content?" → **Release** → **Drag** social media post → Get sentiment analysis

### Text-to-Speech (Ctrl+F1) Examples
- **Copy article text** → **Ctrl+F1** → Listen while commuting or multitasking
- **Copy email draft** → **Ctrl+F1** → Hear how it sounds for tone and flow
- **Copy code documentation** → **Ctrl+F1** → Audio review while coding
- **Copy meeting agenda** → **Ctrl+F1** → Listen to preparation notes hands-free
- **Copy language learning text** → **Ctrl+F1** → Hear pronunciation and rhythm
- **Copy research paper** → **Ctrl+F1** → Audio study session for better retention
- **Copy error logs** → **Ctrl+F1** → Listen to debug info while investigating
- **Copy spreadsheet data** → **Ctrl+F1** → Audio verification of numbers and entries
- **Copy chat messages** → **Ctrl+F1** → Hear long message threads while working
- **Copy foreign text** → **Ctrl+F1** → Use Windows multilingual voices for pronunciation

## 📋 Step-by-Step Workflow Guides

### Quick Vision Analysis (Shift+F3)
1. **Press Shift+F3** - Overlay appears with crosshair cursor
2. **Drag to select** - Draw rectangle around area of interest  
3. **AI analyzes** - Image sent to your configured vision model
4. **Result ready** - Description automatically copied to clipboard
5. **Paste anywhere** - Ctrl+V to use the analysis

*Perfect for: Screenshots, UI elements, error dialogs, charts, diagrams*

### Combined Speech + Vision (Ctrl+F3)
1. **Hold Ctrl+F3** - Recording starts (speak your question/instruction)
2. **Release Ctrl+F3** - Speech transcription begins
3. **Overlay appears** - Drag to select screen area for analysis  
4. **AI processes both** - Speech transcription + image sent to vision model
5. **Combined result** - Enhanced analysis based on both inputs copied to clipboard
6. **Paste anywhere** - Ctrl+V to use the comprehensive analysis

*Perfect for: Complex analysis, specific questions about visual content, contextual understanding*

### Vision Settings Configuration
1. **Right-click tray icon** → **Settings** → **Vision tab**
2. **Customize system prompt** - Default: "Describe the image in a single line paragraph"
3. **Choose from presets** - Quick prompts for common scenarios (OCR, detailed analysis, accessibility, etc.)
4. **Adjust image quality** - Balance between speed and vision model accuracy
5. **Test functionality** - Built-in test button to verify vision capture works
=======
- **Local Speech Processing**: All transcription happens locally via Whisper.NET
- **Encrypted API Storage**: Secure key management via Windows DPAPI  
- **No Data Sharing**: Voice data never leaves your computer (except explicit AI requests)
- **Optional Logging**: Transcription history can be disabled for maximum privacy
- **Open Source Transparency**: Complete code visibility for audit-friendly security review

## 📝 Current Status

**Version 3.6.5** - Complete six-mode voice productivity suite with CarelessKitten TTS integration

✅ **All Features Working**: Six-mode hotkey system, neural TTS, AI vision analysis, dual AI integration, clipboard workflows, transcription history, comprehensive settings UI

## 🚀 Real-World Workflows

### Voice & AI Productivity
- **F1**: Quick dictation for emails, documents, chat messages
- **Shift+F2**: "Calculate 15% tip on $47.83" or "Explain this error: undefined reference to malloc"
- **Ctrl+F2**: Copy draft email → "Make this more professional" → Get polished version

### Neural TTS & Accessibility  
- **Ctrl+F1**: Copy articles, documentation, emails → Listen while working/coding/multitasking
- **Ctrl+F1**: Copy study materials, foreign language text → Audio learning with natural pronunciation
- **Ctrl+F1**: Copy meeting notes, reports → Hands-free content consumption

### Visual Intelligence
- **Shift+F3**: Capture error dialogs, charts, UI elements → Get instant AI descriptions  
- **Ctrl+F3**: "What programming language is this?" → Drag code area → Get analysis
- **Ctrl+F3**: "What accessibility issues are here?" → Drag UI → Get audit

### Content Enhancement Workflows
- **Copy + Voice**: Copy code snippets → Ctrl+F2 → "Explain and add comments"
- **Copy + Voice**: Copy data → Ctrl+F2 → "Summarize key trends" 
- **Copy + Voice**: Copy technical docs → Ctrl+F2 → "Simplify for beginners"

## 📋 Quick Setup Guide

### Essential Steps
1. **Download** CarelessWhisperV3.6.5-portable.zip
2. **Extract** to any directory  
3. **Run** CarelessWhisperV3.6.5-portable.exe
4. **Test**: Copy text → Press Ctrl+F1 → Listen to neural TTS!

### Optional Configuration
- **Right-click tray icon** → Settings
- **Add OpenRouter API key** for AI features (get free credits at openrouter.ai)
- **Configure hotkeys** and voice preferences
- **Test microphone** and adjust audio settings

*Perfect for: Developers, writers, researchers, students, anyone who wants voice-powered productivity*
>>>>>>> 3c6b8d90

### Clipboard Text-to-Speech (Ctrl+F1)
1. **Copy any text** - From any application (Ctrl+C or right-click copy)
2. **Press Ctrl+F1** - Instant speech synthesis begins
3. **Listen** - Text is read aloud using your configured voice and settings
4. **Press Escape** - Stop speech immediately if needed
5. **Continue working** - Audio plays in background while you multitask

*Perfect for: Document review, email proofreading, accessibility, language learning, multitasking*

### TTS Settings Configuration
1. **Right-click tray icon** → **Settings** → **Text-to-Speech tab**
2. **Select voice** - Choose from all available Windows SAPI voices
3. **Adjust speech rate** - Slide from slow (-10) to fast (+10), 0 is normal
4. **Set volume** - Control speech volume from 0% to 100%
5. **Test voice** - Preview settings with sample phrase
6. **Save settings** - Voice preferences persist between sessions

## 🤝 Contributing

This project implements production-ready .NET 8.0 patterns with comprehensive V3.0 architecture. See [docs/devteam-handoff-v3-final.md](docs/devteam-handoff-v3-final.md) for complete technical documentation.

## 📄 License

[License to be determined]

---

**Made for developers, writers, and anyone who wants instant transcription, AI assistance, and neural TTS at their fingertips.**

<<<<<<< HEAD
*V3.7.0: Where voice meets intelligence with TTS - Care Less, Achieve More.*

=======
*V3.6.5: Where voice meets neural intelligence - Care Less, Achieve More.*

>>>>>>> 3c6b8d90
<|MERGE_RESOLUTION|>--- conflicted
+++ resolved
@@ -1,613 +1,483 @@
-# Careless Whisper V3
-
-**"Care Less" - Inobtrusive Augments!**
-
-<<<<<<< HEAD
-**Multi-Modal Voice-to-Text, AI Assistant & TTS for Windows** • Silent system tray interface • Built with .NET 8.0
-
-Transform your voice into text instantly, get AI-powered responses, combine clipboard content with voice prompts, analyze images, or have any text read aloud—all with simple hotkeys. No windows, no interruptions—just speak, see, and listen anywhere.
-=======
-**Six-Mode Voice & AI Assistant for Windows** • Silent system tray interface • Built with .NET 8.0
-
-Transform your voice into text instantly, get AI-powered responses, analyze screen content, or listen to clipboard text with neural voices—all with simple hotkeys. No windows, no interruptions—just speak and get results anywhere.
->>>>>>> 3c6b8d90
-
-**Related Project:** [Careless-Canvas-NML](https://github.com/MushroomFleet/Careless-Canvas-NML) - Infinite canvas for your pastes using nested markup language
-
-<<<<<<< HEAD
-## 🚀 Get Started Now - Download V3.7
-
-**Ready to boost your productivity?** 
-
-👉 **[Download Latest Portable Release (v3.7.0)](../../releases/latest)**
-=======
-## 🚀 Get Started Now - Download V3.6.5
-
-**Ready to boost your productivity?** 
-
-👉 **[Download Latest Portable Release (v3.6.5)](../../releases/latest)**
->>>>>>> 3c6b8d90
-
-**What you get:**
-- ⚡ **Instant Setup** - Single portable executable, no installer needed
-- 🐱 **Neural TTS Included** - 277MB total with embedded CarelessKitten TTS
-- 🛡️ **Local AI Processing** - Whisper.net keeps your voice private
-- 🔧 **Just Need .NET 8.0** - Free Microsoft runtime (quick install)
-
-Extract, double-click, and start speaking! The app lives silently in your system tray with 8 neural voices ready.
-
----
-
-## ✨ Core Features
-
-<<<<<<< HEAD
-### 🎙️ Sextuple Hotkey System
-- **F1**: **Speech-to-Text** → Hold, speak, release → Instant paste
-- **Shift+F2**: **Speech-Prompt-to-AI** → Voice your question → Get AI response pasted
-- **Ctrl+F2**: **Speech Copy Prompt to Paste** → Combines clipboard content with voice prompt → AI processes both together
-- **Shift+F3**: **Vision Capture** → Select screen area → AI describes image → Instant paste
-- **Ctrl+F3**: **Speech + Vision** → Hold, speak, release → Select screen area → AI analyzes both → Paste result
-- **Ctrl+F1**: **Clipboard Text-to-Speech** → Instantly reads clipboard content aloud → Press Escape to stop
-
-### 📝 Speech Copy Prompt to Paste (NEW in v3.6.2)
-- **Intelligent Clipboard Integration**: Automatically captures existing clipboard content when Ctrl+F2 is pressed
-- **Dual Input Processing**: Combines your voice transcription with clipboard text using template: `"[speech-transcription], [copy-buffer text]"`
-- **Seamless Workflow**: Copy any text → Hold Ctrl+F2 → Speak your instruction → Get enhanced AI response
-- **Universal Compatibility**: Works with both OpenRouter (300+ cloud models) and Ollama (local models)
-- **Context-Aware Processing**: AI receives both inputs for more informed and relevant responses
-
-### 👁️ AI Vision Analysis (NEW in v3.6.3)
-- **Drag-to-Select Interface**: Visual overlay with animated selection rectangle for precise screen capture
-- **Dual Vision Modes**: Quick capture (Shift+F3) or combined speech+vision analysis (Ctrl+F3)
-- **Multi-Monitor Support**: Works seamlessly across different screen setups and DPI configurations
-- **Smart Image Processing**: Automatic optimization for vision APIs (token-aware resizing, format detection)
-- **Vision Model Integration**: Uses your selected LLM provider's vision models (Claude 3, GPT-4 Vision, LLaVA, etc.)
-- **Customizable Prompts**: Configure default analysis behavior or use preset prompts for common tasks
-- **Fast Capture Performance**: ~30ms screen capture using optimized BitBlt API
-
-### 🔊 Text-to-Speech (NEW in v3.7.0)
-- **Instant Clipboard Reading**: Press Ctrl+F1 to have any clipboard text read aloud instantly
-- **Windows SAPI Integration**: Uses built-in Windows speech synthesis - no external dependencies
-- **Voice Selection**: Choose from all available Windows voices with live preview
-- **Customizable Speech**: Adjust rate (slow to fast) and volume (0-100%) to your preference
-- **Escape to Stop**: Press Escape key anytime to immediately halt speech playback
-- **Portable & Lightweight**: No additional libraries needed - uses Windows native speech engine
-- **Perfect for Accessibility**: Audio feedback for any copied text content
-- **Multitasking Support**: Listen to long documents while working on other tasks
-
-### 🤖 Dual AI Integration - Local & Cloud
-- **OpenRouter API**: Access to **300+ cutting-edge cloud models** (GPT-4, Claude, Gemini, etc.)
-- **Ollama Integration**: **Local AI models** for privacy-focused processing (Llama, Mistral, Qwen, etc.)
-- **Dual Provider Choice**: Switch between cloud power and local privacy
-- **Customizable Prompts**: Configure system behavior for your needs
-=======
-### 🎙️ Six-Mode Hotkey System
-Complete voice and AI workflow integration with simple hotkey combinations:
-
-**Voice Processing**
-- **F1**: **Speech-to-Text** → Hold, speak, release → Instant paste
-- **Ctrl+F1**: **🐱 CarelessKitten TTS** → Neural voices read clipboard content aloud (8 expressive voices)
-
-**AI-Powered Analysis**  
-- **Shift+F2**: **Speech-to-AI** → Voice your question → Get AI response pasted
-- **Ctrl+F2**: **Speech + Clipboard** → Combine clipboard content with voice prompt for enhanced AI processing
-
-**Visual Intelligence**
-- **Shift+F3**: **Vision Capture** → Drag-select screen area → AI describes image → Instant paste  
-- **Ctrl+F3**: **Speech + Vision** → Voice question + screen selection → Combined AI analysis → Paste result
-
-### 🐱 CarelessKitten Neural TTS (NEW in v3.6.5)
-Revolutionary text-to-speech integration bringing 8 high-quality neural voices to your clipboard workflow:
-- **8 Expressive Voices**: Premium KittenTTS neural synthesis (expr-voice-2-m/f through expr-voice-5-m/f)
-- **Instant Activation**: Simple Ctrl+F1 hotkey reads any copied text aloud
-- **Smart Text Processing**: Advanced num2words integration for natural pronunciation of currencies, dates, and ordinals  
-- **Embedded Python Environment**: Complete portable TTS runtime with no external dependencies
-- **Multi-tier Fallback**: KittenTTS → System Python → Windows SAPI for universal compatibility
-- **Professional Quality**: IPA phoneme processing ensures crystal-clear neural speech synthesis
-
-### 🤖 AI Integration - Local & Cloud
-Flexible AI processing with privacy-first design:
-- **OpenRouter Integration**: 300+ cutting-edge cloud models (GPT-4, Claude, Gemini, Llama, etc.)
-- **Ollama Support**: Local AI models for complete privacy (Llama, Mistral, Qwen, Code Llama, custom models)
-- **Dual Provider System**: Switch between cloud power and local privacy as needed
->>>>>>> 3c6b8d90
-- **Streaming Responses**: Real-time AI output for faster interaction
-- **Offline Capability**: Full functionality without internet when using Ollama
-
-### 👁️ AI Vision Analysis  
-Advanced screen capture and image understanding:
-- **Drag-to-Select Interface**: Professional overlay with visual feedback and multi-monitor support
-- **Dual Vision Modes**: Quick capture (Shift+F3) or combined speech+vision analysis (Ctrl+F3)  
-- **Smart Image Processing**: Token-aware optimization and format detection for maximum API efficiency
-- **Vision Model Support**: Claude 3, GPT-4 Vision, LLaVA, and other vision-capable models
-- **Customizable Prompts**: Configure analysis behavior with preset options for common scenarios
-- **Fast Performance**: ~30ms screen capture using optimized BitBlt API
-
-### 📋 Enhanced Clipboard Integration
-Intelligent clipboard workflow features:
-- **Speech Copy Prompt**: Ctrl+F2 automatically captures clipboard content and combines with voice for enhanced AI processing
-- **Context-Aware Processing**: AI receives both clipboard text and voice input for more informed responses
-- **Smart Text Detection**: Automatic content optimization for both TTS synthesis and AI analysis
-- **Universal Compatibility**: Works with any application that supports clipboard operations
-
-### 🔒 Privacy & Security Features
-- **Local Speech Processing**: Whisper.NET runs entirely on your machine
-- **Encrypted API Storage**: Secure key management via Windows DPAPI  
-- **No Data Sharing**: Voice data never leaves your computer (except explicit AI requests)
-- **Optional Logging**: Transcription history can be disabled for maximum privacy
-- **Open Source**: Complete transparency of data handling
-
-### 🔧 System Integration
-- **Silent Operation**: Lives quietly in system tray with zero interruption
-- **Smart Notifications**: Customizable audio feedback for different operations
-- **Transcription History**: Search and manage past voice-to-text conversions
-- **Global Hotkeys**: System-wide operation in any Windows application
-- **Efficient Resource Usage**: Optimized performance despite powerful AI capabilities
-
-## 🎯 Perfect For
-
-### Traditional Speech-to-Text
-- **Quick Notes**: Capture thoughts without breaking workflow
-- **Dictation**: Write emails, documents, messages hands-free
-- **Accessibility**: Voice input for any Windows application
-
-### AI-Powered Assistance
-- **Research**: Ask questions and get instant answers from 300+ models
-- **Writing**: Get help with content, grammar, style
-- **Coding**: Voice-ask programming questions
-- **Creative**: Brainstorm ideas, get suggestions
-- **Productivity**: Quick calculations, translations, explanations
-
-### Speech Copy Prompt Integration (Ctrl+F2)
-- **Content Enhancement**: Copy text → Voice improvements → Get polished version
-- **Code Analysis**: Copy code snippets → Voice questions → Get explanations
-- **Document Processing**: Copy paragraphs → Voice instructions → Get summaries/translations
-- **Data Analysis**: Copy spreadsheet data → Voice queries → Get insights
-- **Email Assistance**: Copy draft emails → Voice refinements → Get professional versions
-
-### Text-to-Speech Integration (Ctrl+F1)
-- **Document Review**: Copy long articles → Audio playback while multitasking
-- **Accessibility**: Audio feedback for users with visual impairments
-- **Language Learning**: Copy foreign text → Hear pronunciation using Windows multilingual voices
-- **Proofreading**: Copy drafts → Listen for flow and tone issues
-- **Multitasking**: Copy emails/reports → Listen while doing other work
-- **Code Review**: Copy documentation → Audio review during development
-- **Research**: Copy papers/studies → Audio consumption for better retention
-
-## 📋 Prerequisites
-
-### Required
-- **Windows 10/11** (64-bit)
-- **.NET 8.0 Runtime** ([Download free from Microsoft](https://dotnet.microsoft.com/download/dotnet/8.0))
-- **Any microphone** (built-in or external)
-
-### Optional
-- **OpenRouter API key** (for AI features - get free credits at [openrouter.ai](https://openrouter.ai))
-
-## ⚙️ Configuration
-
-Right-click the system tray icon to access comprehensive settings:
-
-### General Settings
-- Auto-start with Windows
-- Theme selection (Light/Dark/System)
-- Logging and retention policies
-
-### Hotkeys
-- Customize push-to-talk keys (default: F1)
-- Configure AI hotkey (default: Shift+F2)
-- Configure Speech Copy Prompt hotkey (default: Ctrl+F2)
-- Modifier key requirements
-
-### Audio Settings
-- Microphone selection and testing
-- Sample rate and buffer size optimization
-- Real-time audio quality validation
-
-### Whisper Settings
-- Model selection (Tiny → Medium for speed vs. accuracy)
-- Language preference (auto-detect or specific)
-- GPU acceleration toggle
-
-### OpenRouter (V3.0)
-- **API Key Management**: Secure encrypted storage
-- **Model Selection**: Choose from **300+ LLM models**
-- **System Prompts**: Customize AI behavior
-- **Advanced Parameters**: Temperature, max tokens, streaming
-
-### Ollama (V3.6.0)
-- **Local AI Models**: Run Llama, Mistral, Qwen, and other models locally
-- **Privacy First**: All processing happens on your machine
-- **No Internet Required**: Works completely offline
-- **Server Configuration**: Connect to local Ollama server
-- **Model Management**: Automatic discovery of installed models
-- **✅ Fixed**: JSON deserialization issues resolved for proper API integration
-
-### Audio Notifications (V3.0)
-- **Notification Control**: Enable/disable audio feedback
-- **Custom Sounds**: Use your own WAV/MP3 files
-- **Volume Control**: Adjust notification volume
-- **Per-Mode Settings**: Different sounds for speech-to-text vs. AI responses
-
-### Transcription History (V3.0.1)
-- **History Management**: View, search, and manage past transcriptions
-- **Data Retention**: Configure how long to keep history
-- **Export Options**: Save transcriptions to files
-- **Privacy Controls**: Clear history or disable logging
-
-### Vision (V3.6.3)
-- **System Prompt Customization**: Configure default analysis behavior for Shift+F3
-- **Prompt Presets**: Quick-select common scenarios (OCR, detailed analysis, accessibility, UI description)
-- **Image Processing Settings**: Adjust quality vs. speed balance and token optimization
-- **Vision Model Compatibility**: Real-time validation of selected model's vision capabilities
-- **Test Integration**: Built-in test functionality to verify screen capture and AI analysis
-
-<<<<<<< HEAD
-### Text-to-Speech (NEW in v3.7.0)
-- **Voice Selection**: Choose from all available Windows SAPI voices with live preview
-- **Speech Rate Control**: Adjust speed from slow (-10) to fast (+10), with 0 as normal speed
-- **Volume Control**: Set speech volume from 0% to 100% with real-time feedback
-- **Enable/Disable Toggle**: Turn TTS functionality on or off as needed
-- **Voice Testing**: Test button to preview selected voice with sample phrase
-- **Instant Configuration**: Settings applied immediately without restart
-- **SAPI Integration**: Uses Windows native speech engine - no external dependencies required
-
-## 🔧 Technical Details
-
-### Architecture
-- **Framework**: Clean .NET 8.0 with dependency injection
-- **Audio Processing**: NAudio for high-quality recording
-- **Speech Recognition**: Whisper.NET with GGML weights (120MB total)
-- **Text-to-Speech**: Windows SAPI (Speech API) - native integration, zero dependencies
-- **Global Hotkeys**: SharpHook for system-wide key detection
-- **AI Integration**: Dual provider system - OpenRouter API (300+ cloud models) + Ollama (local models)
-- **Secure Storage**: Windows DPAPI for API key encryption
-- **UI Framework**: Modern WPF with system tray (H.NotifyIcon)
-
-### Whisper Models (Local Processing)
-- **Tiny**: Fastest, good for simple speech (~39M parameters, ~39MB)
-- **Base**: Balanced speed/accuracy (recommended, ~74M parameters, ~74MB)
-- **Small**: Better accuracy (~244M parameters, ~244MB)
-- **Medium**: High accuracy (~769M parameters, ~769MB)
-
-*Despite the power, total installation remains lightweight at ~120MB with tiny model included.*
-
-### OpenRouter Models (Cloud Processing)
-Access to **300+ models** including:
-- **GPT-4o, Claude-3.5, Gemini Pro** for premium quality
-- **Llama, Mistral, Qwen, Command** for cost-effective processing
-- **Specialized models** for coding, reasoning, creative tasks, and more
-
-### Ollama Models (Local Processing)
-Run popular open-source models locally:
-- **Llama 3.2 (1B/3B)**: Fast, efficient for general tasks
-- **Mistral 7B/22B**: Excellent reasoning and coding
-- **Qwen 2.5**: Strong multilingual capabilities
-- **Code Llama**: Specialized for programming tasks
-- **Custom Models**: Support for any GGUF-compatible model
-=======
-## ⚙️ Essential Settings
-
-**Right-click the system tray icon** to access settings for:
-- **Hotkeys**: Customize voice and AI hotkeys  
-- **Audio**: Select microphone and configure recording quality
-- **AI Providers**: Add OpenRouter API key or configure Ollama server
-- **Voice Models**: Choose Whisper model size (speed vs. accuracy)
-- **Privacy**: Control transcription history and data retention
-
-## 🔧 Technical Overview
-
-### Core Architecture
-- **Framework**: .NET 8.0 with dependency injection and modern WPF
-- **Audio Processing**: NAudio for high-quality voice recording
-- **Speech Recognition**: Whisper.NET with local GGML model processing  
-- **Neural TTS**: Embedded Python 3.11.9 with KittenTTS and advanced phoneme processing
-- **AI Integration**: Dual provider system (300+ cloud models + local models)
-- **System Integration**: SharpHook for global hotkeys, Windows DPAPI for secure storage
-
-### AI Model Support
-**Cloud Processing (OpenRouter)**
-- GPT-4o, Claude-3.5, Gemini Pro, Llama, Mistral, Qwen, and 300+ specialized models
-
-**Local Processing (Ollama)**  
-- Llama 3.2, Mistral 7B/22B, Qwen 2.5, Code Llama, and custom GGUF models
-
-**Neural Text-to-Speech (CarelessKitten)**
-- 8 expressive KittenTTS voices with professional text preprocessing
-- Multi-tier fallback: KittenTTS → System Python → Windows SAPI
-
-### Performance & Size
-- **Total Package**: 277MB (includes embedded Python + neural TTS + Whisper models)
-- **TTS Response**: ~100-200ms for typical clipboard content
-- **Screen Capture**: ~30ms using optimized BitBlt API
-- **Memory Usage**: Efficient resource management despite AI capabilities
->>>>>>> 3c6b8d90
-
-## 🛠️ Build from Source
-
-```bash
-git clone https://github.com/MushroomFleet/careless-whisper-V3
-cd careless-whisper-V3
-dotnet build CarelessWhisperV2.csproj
-dotnet run --project CarelessWhisperV2.csproj
-```
-
-Requires .NET 8.0 SDK for development.
-
-## 📋 Prerequisites
-
-**Required**:
-- Windows 10/11 (64-bit)
-- .NET 8.0 Runtime ([Download free from Microsoft](https://dotnet.microsoft.com/download/dotnet/8.0))
-- Any microphone (built-in or external)
-
-**Optional**:  
-- OpenRouter API key for AI features (get free credits at [openrouter.ai](https://openrouter.ai))
-
-## ⚙️ Essential Settings
-
-**Right-click the system tray icon** to access settings for:
-- **Hotkeys**: Customize voice and AI hotkeys  
-- **Audio**: Select microphone and configure recording quality
-- **AI Providers**: Add OpenRouter API key or configure Ollama server
-- **Voice Models**: Choose Whisper model size (speed vs. accuracy)
-- **Privacy**: Control transcription history and data retention
-
-## 🔧 Technical Overview
-
-### Core Architecture
-- **Framework**: .NET 8.0 with dependency injection and modern WPF
-- **Audio Processing**: NAudio for high-quality voice recording
-- **Speech Recognition**: Whisper.NET with local GGML model processing  
-- **Neural TTS**: Embedded Python 3.11.9 with KittenTTS and advanced phoneme processing
-- **AI Integration**: Dual provider system (300+ cloud models + local models)
-- **System Integration**: SharpHook for global hotkeys, Windows DPAPI for secure storage
-
-### AI Model Support
-**Cloud Processing (OpenRouter)**: GPT-4o, Claude-3.5, Gemini Pro, Llama, Mistral, Qwen, and 300+ specialized models
-
-**Local Processing (Ollama)**: Llama 3.2, Mistral 7B/22B, Qwen 2.5, Code Llama, and custom GGUF models
-
-**Neural Text-to-Speech (CarelessKitten)**: 8 expressive KittenTTS voices with professional text preprocessing and multi-tier fallback architecture
-
-### Performance & Size
-- **Total Package**: 277MB (includes embedded Python + neural TTS + Whisper models)
-- **TTS Response**: ~100-200ms for typical clipboard content
-- **Screen Capture**: ~30ms using optimized BitBlt API
-- **Memory Usage**: Efficient resource management despite AI capabilities
-
-## 🔐 Privacy & Security
-
-<<<<<<< HEAD
-### Local Processing (Speech-to-Text & TTS)
-- **No internet required**: All transcription and speech synthesis happens locally
-- **No data collection**: Your voice never leaves your computer
-- **Windows SAPI**: TTS uses built-in Windows voices - no external services
-- **Optional logging**: Transcription history saved locally (can be disabled)
-
-### Cloud Processing (AI Features)
-- **User Control**: AI features are opt-in with explicit API key setup
-- **Transparent Requests**: Only voice prompts you explicitly make are sent to OpenRouter
-- **No Voice Storage**: Audio is transcribed locally before sending text prompts
-- **API Security**: Keys encrypted with Windows DPAPI
-
-### Open Source Transparency
-- **Full Source Available**: Complete transparency of data handling
-- **Audit-Friendly**: Clean architecture for security review
-- **No Hidden Telemetry**: Everything the app does is visible in code
-
-## 📝 Status
-
-**Current Version**: **3.7.0** - Latest stable release with TTS Integration
-
-✅ **Working**: 
-- **Sextuple-mode processing** (local speech + AI + clipboard + vision + TTS integration)
-- **AI Vision Analysis** with drag-to-select screen capture and intelligent image processing
-- **Clipboard Text-to-Speech** with Windows SAPI integration and voice customization
-- Complete settings UI with Vision and TTS configuration tabs
-- Secure OpenRouter integration with **300+ models** including vision models
-- **Ollama local AI integration** with full API support
-- **Speech Copy Prompt to Paste** feature with clipboard integration
-- Custom audio notification system
-- **Revived transcription history** with search and management
-- Enhanced transcription with multiple Whisper models
-
-🎯 **V3.7.0 Achievements**:
-- **Clipboard Text-to-Speech**: New Ctrl+F1 hotkey for instant audio feedback of clipboard content
-- **Windows SAPI Integration**: Native speech synthesis with no external dependencies
-- **Customizable Voice Control**: Full voice selection, rate, and volume configuration with instant preview
-- **Accessibility Enhancement**: Audio feedback for any copied text using Windows native voices
-- **Escape Key Control**: Instant speech cancellation for user control
-
-🎯 **V3.6.3 Achievements**:
-- **AI Vision Analysis**: Revolutionary Shift+F3 and Ctrl+F3 hotkeys for screen capture and image analysis
-- **Drag-to-Select Interface**: Professional overlay system with visual feedback and multi-monitor support
-- **Speech + Vision Fusion**: Ctrl+F3 combines voice transcription with image analysis for comprehensive understanding
-- **Vision Model Integration**: Seamless compatibility with Claude 3, GPT-4 Vision, LLaVA, and other vision models
-- **Smart Image Processing**: Token-aware optimization and format detection for maximum API efficiency
-- **Fast Performance**: ~30ms screen capture with optimized BitBlt implementation
-
-🎯 **V3.6.2 Achievements**:
-- **Speech Copy Prompt to Paste**: Ctrl+F2 hotkey combining clipboard content with voice prompts
-- **Intelligent Clipboard Integration**: Seamless workflow bridging copy-paste with AI assistance
-- **Context-Aware AI Processing**: Enhanced prompts using both voice and clipboard content
-- **Universal Provider Support**: Works with both OpenRouter and Ollama models
-- **Dual AI Provider System**: OpenRouter (cloud) + Ollama (local) integration
-- **Enhanced Privacy Options**: Choose between cloud and local AI processing
-- **300+ OpenRouter Models**: Massive selection of cutting-edge LLMs
-- **Local Model Support**: Llama, Mistral, Qwen, Code Llama, and custom models
-- **Enhanced Security**: Encrypted API key management
-
-## 🚀 Use Cases & Examples
-
-### Content Creation
-- **Shift+F2**: "Help me write a professional email declining a meeting"
-- **Shift+F2**: "Suggest three blog post titles about AI productivity"
-
-### Development
-- **Shift+F2**: "Explain this error: undefined reference to malloc"
-- **Shift+F2**: "Write a Python function to sort a list by date"
-
-### Research & Learning
-- **Shift+F2**: "What are the key benefits of microservices architecture?"
-- **Shift+F2**: "Translate this to Spanish: The meeting is at 3 PM"
-
-### Quick Tasks
-- **F1**: Direct dictation for emails, documents, chat messages
-- **Shift+F2**: "Calculate 15% tip on $47.83" or "What's the capital of Slovenia?"
-
-### Speech Copy Prompt (Ctrl+F2) Examples
-- **Copy draft email** → **Ctrl+F2**: "Make this more professional and concise"
-- **Copy code snippet** → **Ctrl+F2**: "Explain what this function does and add comments"
-- **Copy paragraph** → **Ctrl+F2**: "Translate this to French and improve the clarity"
-- **Copy error message** → **Ctrl+F2**: "What does this error mean and how do I fix it?"
-- **Copy spreadsheet data** → **Ctrl+F2**: "Summarize the key trends in this data"
-- **Copy meeting notes** → **Ctrl+F2**: "Create action items from these notes"
-- **Copy technical documentation** → **Ctrl+F2**: "Simplify this for a non-technical audience"
-- **Copy product description** → **Ctrl+F2**: "Write marketing copy based on these features"
-
-### Vision Capture (Shift+F3) Examples
-- **Quick Description**: Capture any screen area for instant AI description
-- **Error Analysis**: Select error dialogs to get explanations and solutions  
-- **UI Documentation**: Capture interface elements for accessibility descriptions
-- **Chart Reading**: Select graphs/charts for data interpretation
-- **OCR Alternative**: Capture text in images for extraction and analysis
-- **Design Feedback**: Select UI mockups for usability analysis
-- **Technical Diagrams**: Capture system architectures for explanations
-
-### Speech + Vision (Ctrl+F3) Examples  
-- **Hold Ctrl+F3**: "What programming language is this?" → **Release** → **Drag** code area → Get language identification and code explanation
-- **Hold Ctrl+F3**: "How do I improve this chart?" → **Release** → **Drag** chart → Get data visualization suggestions
-- **Hold Ctrl+F3**: "What's wrong with this error?" → **Release** → **Drag** error dialog → Get troubleshooting steps
-- **Hold Ctrl+F3**: "Explain this diagram to a beginner" → **Release** → **Drag** technical diagram → Get simplified explanation
-- **Hold Ctrl+F3**: "What accessibility issues are here?" → **Release** → **Drag** UI area → Get accessibility audit
-- **Hold Ctrl+F3**: "Convert this to markdown" → **Release** → **Drag** formatted text → Get markdown conversion
-- **Hold Ctrl+F3**: "What's the sentiment of this content?" → **Release** → **Drag** social media post → Get sentiment analysis
-
-### Text-to-Speech (Ctrl+F1) Examples
-- **Copy article text** → **Ctrl+F1** → Listen while commuting or multitasking
-- **Copy email draft** → **Ctrl+F1** → Hear how it sounds for tone and flow
-- **Copy code documentation** → **Ctrl+F1** → Audio review while coding
-- **Copy meeting agenda** → **Ctrl+F1** → Listen to preparation notes hands-free
-- **Copy language learning text** → **Ctrl+F1** → Hear pronunciation and rhythm
-- **Copy research paper** → **Ctrl+F1** → Audio study session for better retention
-- **Copy error logs** → **Ctrl+F1** → Listen to debug info while investigating
-- **Copy spreadsheet data** → **Ctrl+F1** → Audio verification of numbers and entries
-- **Copy chat messages** → **Ctrl+F1** → Hear long message threads while working
-- **Copy foreign text** → **Ctrl+F1** → Use Windows multilingual voices for pronunciation
-
-## 📋 Step-by-Step Workflow Guides
-
-### Quick Vision Analysis (Shift+F3)
-1. **Press Shift+F3** - Overlay appears with crosshair cursor
-2. **Drag to select** - Draw rectangle around area of interest  
-3. **AI analyzes** - Image sent to your configured vision model
-4. **Result ready** - Description automatically copied to clipboard
-5. **Paste anywhere** - Ctrl+V to use the analysis
-
-*Perfect for: Screenshots, UI elements, error dialogs, charts, diagrams*
-
-### Combined Speech + Vision (Ctrl+F3)
-1. **Hold Ctrl+F3** - Recording starts (speak your question/instruction)
-2. **Release Ctrl+F3** - Speech transcription begins
-3. **Overlay appears** - Drag to select screen area for analysis  
-4. **AI processes both** - Speech transcription + image sent to vision model
-5. **Combined result** - Enhanced analysis based on both inputs copied to clipboard
-6. **Paste anywhere** - Ctrl+V to use the comprehensive analysis
-
-*Perfect for: Complex analysis, specific questions about visual content, contextual understanding*
-
-### Vision Settings Configuration
-1. **Right-click tray icon** → **Settings** → **Vision tab**
-2. **Customize system prompt** - Default: "Describe the image in a single line paragraph"
-3. **Choose from presets** - Quick prompts for common scenarios (OCR, detailed analysis, accessibility, etc.)
-4. **Adjust image quality** - Balance between speed and vision model accuracy
-5. **Test functionality** - Built-in test button to verify vision capture works
-=======
-- **Local Speech Processing**: All transcription happens locally via Whisper.NET
-- **Encrypted API Storage**: Secure key management via Windows DPAPI  
-- **No Data Sharing**: Voice data never leaves your computer (except explicit AI requests)
-- **Optional Logging**: Transcription history can be disabled for maximum privacy
-- **Open Source Transparency**: Complete code visibility for audit-friendly security review
-
-## 📝 Current Status
-
-**Version 3.6.5** - Complete six-mode voice productivity suite with CarelessKitten TTS integration
-
-✅ **All Features Working**: Six-mode hotkey system, neural TTS, AI vision analysis, dual AI integration, clipboard workflows, transcription history, comprehensive settings UI
-
-## 🚀 Real-World Workflows
-
-### Voice & AI Productivity
-- **F1**: Quick dictation for emails, documents, chat messages
-- **Shift+F2**: "Calculate 15% tip on $47.83" or "Explain this error: undefined reference to malloc"
-- **Ctrl+F2**: Copy draft email → "Make this more professional" → Get polished version
-
-### Neural TTS & Accessibility  
-- **Ctrl+F1**: Copy articles, documentation, emails → Listen while working/coding/multitasking
-- **Ctrl+F1**: Copy study materials, foreign language text → Audio learning with natural pronunciation
-- **Ctrl+F1**: Copy meeting notes, reports → Hands-free content consumption
-
-### Visual Intelligence
-- **Shift+F3**: Capture error dialogs, charts, UI elements → Get instant AI descriptions  
-- **Ctrl+F3**: "What programming language is this?" → Drag code area → Get analysis
-- **Ctrl+F3**: "What accessibility issues are here?" → Drag UI → Get audit
-
-### Content Enhancement Workflows
-- **Copy + Voice**: Copy code snippets → Ctrl+F2 → "Explain and add comments"
-- **Copy + Voice**: Copy data → Ctrl+F2 → "Summarize key trends" 
-- **Copy + Voice**: Copy technical docs → Ctrl+F2 → "Simplify for beginners"
-
-## 📋 Quick Setup Guide
-
-### Essential Steps
-1. **Download** CarelessWhisperV3.6.5-portable.zip
-2. **Extract** to any directory  
-3. **Run** CarelessWhisperV3.6.5-portable.exe
-4. **Test**: Copy text → Press Ctrl+F1 → Listen to neural TTS!
-
-### Optional Configuration
-- **Right-click tray icon** → Settings
-- **Add OpenRouter API key** for AI features (get free credits at openrouter.ai)
-- **Configure hotkeys** and voice preferences
-- **Test microphone** and adjust audio settings
-
-*Perfect for: Developers, writers, researchers, students, anyone who wants voice-powered productivity*
->>>>>>> 3c6b8d90
-
-### Clipboard Text-to-Speech (Ctrl+F1)
-1. **Copy any text** - From any application (Ctrl+C or right-click copy)
-2. **Press Ctrl+F1** - Instant speech synthesis begins
-3. **Listen** - Text is read aloud using your configured voice and settings
-4. **Press Escape** - Stop speech immediately if needed
-5. **Continue working** - Audio plays in background while you multitask
-
-*Perfect for: Document review, email proofreading, accessibility, language learning, multitasking*
-
-### TTS Settings Configuration
-1. **Right-click tray icon** → **Settings** → **Text-to-Speech tab**
-2. **Select voice** - Choose from all available Windows SAPI voices
-3. **Adjust speech rate** - Slide from slow (-10) to fast (+10), 0 is normal
-4. **Set volume** - Control speech volume from 0% to 100%
-5. **Test voice** - Preview settings with sample phrase
-6. **Save settings** - Voice preferences persist between sessions
-
-## 🤝 Contributing
-
-This project implements production-ready .NET 8.0 patterns with comprehensive V3.0 architecture. See [docs/devteam-handoff-v3-final.md](docs/devteam-handoff-v3-final.md) for complete technical documentation.
-
-## 📄 License
-
-[License to be determined]
-
----
-
-**Made for developers, writers, and anyone who wants instant transcription, AI assistance, and neural TTS at their fingertips.**
-
-<<<<<<< HEAD
-*V3.7.0: Where voice meets intelligence with TTS - Care Less, Achieve More.*
-
-=======
-*V3.6.5: Where voice meets neural intelligence - Care Less, Achieve More.*
-
->>>>>>> 3c6b8d90
+# Careless Whisper V3
+
+**"Care Less" - Inobtrusive Augments!**
+
+
+**Multi-Modal Voice-to-Text, AI Assistant & TTS for Windows** • Silent system tray interface • Built with .NET 8.0
+
+Transform your voice into text instantly, get AI-powered responses, combine clipboard content with voice prompts, analyze images, or have any text read aloud—all with simple hotkeys. No windows, no interruptions—just speak, see, and listen anywhere.
+
+
+**Related Project:** [Careless-Canvas-NML](https://github.com/MushroomFleet/Careless-Canvas-NML) - Infinite canvas for your pastes using nested markup language
+
+
+## 🚀 Get Started Now - Download V3.7
+
+**Ready to boost your productivity?** 
+
+👉 **[Download Latest Portable Release (v3.7)](../../releases/latest)**
+
+
+**What you get:**
+- ⚡ **Instant Setup** - Single portable executable, no installer needed
+- 🐱 **Neural TTS Included** - 277MB total with embedded CarelessKitten TTS
+- 🛡️ **Local AI Processing** - Whisper.net keeps your voice private
+- 🔧 **Just Need .NET 8.0** - Free Microsoft runtime (quick install)
+
+Extract, double-click, and start speaking! The app lives silently in your system tray with 8 neural voices ready.
+
+---
+
+## ✨ Core Features
+
+
+### 🎙️ Sextuple Hotkey System
+- **F1**: **Speech-to-Text** → Hold, speak, release → Instant paste
+- **Shift+F2**: **Speech-Prompt-to-AI** → Voice your question → Get AI response pasted
+- **Ctrl+F2**: **Speech Copy Prompt to Paste** → Combines clipboard content with voice prompt → AI processes both together
+- **Shift+F3**: **Vision Capture** → Select screen area → AI describes image → Instant paste
+- **Ctrl+F3**: **Speech + Vision** → Hold, speak, release → Select screen area → AI analyzes both → Paste result
+- **Ctrl+F1**: **Clipboard Text-to-Speech** → Instantly reads clipboard content aloud → Press Escape to stop
+
+### 📝 Speech Copy Prompt to Paste (NEW in v3.6.2)
+- **Intelligent Clipboard Integration**: Automatically captures existing clipboard content when Ctrl+F2 is pressed
+- **Dual Input Processing**: Combines your voice transcription with clipboard text using template: `"[speech-transcription], [copy-buffer text]"`
+- **Seamless Workflow**: Copy any text → Hold Ctrl+F2 → Speak your instruction → Get enhanced AI response
+- **Universal Compatibility**: Works with both OpenRouter (300+ cloud models) and Ollama (local models)
+- **Context-Aware Processing**: AI receives both inputs for more informed and relevant responses
+
+### 👁️ AI Vision Analysis (NEW in v3.6.3)
+- **Drag-to-Select Interface**: Visual overlay with animated selection rectangle for precise screen capture
+- **Dual Vision Modes**: Quick capture (Shift+F3) or combined speech+vision analysis (Ctrl+F3)
+- **Multi-Monitor Support**: Works seamlessly across different screen setups and DPI configurations
+- **Smart Image Processing**: Automatic optimization for vision APIs (token-aware resizing, format detection)
+- **Vision Model Integration**: Uses your selected LLM provider's vision models (Claude 3, GPT-4 Vision, LLaVA, etc.)
+- **Customizable Prompts**: Configure default analysis behavior or use preset prompts for common tasks
+- **Fast Capture Performance**: ~30ms screen capture using optimized BitBlt API
+
+### 🔊 Text-to-Speech (NEW in v3.7.0)
+- **Instant Clipboard Reading**: Press Ctrl+F1 to have any clipboard text read aloud instantly
+- **Windows SAPI Integration**: Uses built-in Windows speech synthesis - no external dependencies
+- **Voice Selection**: Choose from all available Windows voices with live preview
+- **Customizable Speech**: Adjust rate (slow to fast) and volume (0-100%) to your preference
+- **Escape to Stop**: Press Escape key anytime to immediately halt speech playback
+- **Portable & Lightweight**: No additional libraries needed - uses Windows native speech engine
+- **Perfect for Accessibility**: Audio feedback for any copied text content
+- **Multitasking Support**: Listen to long documents while working on other tasks
+
+### 🤖 Dual AI Integration - Local & Cloud
+- **OpenRouter API**: Access to **300+ cutting-edge cloud models** (GPT-4, Claude, Gemini, etc.)
+- **Ollama Integration**: **Local AI models** for privacy-focused processing (Llama, Mistral, Qwen, etc.)
+- **Dual Provider Choice**: Switch between cloud power and local privacy
+- **Customizable Prompts**: Configure system behavior for your needs
+
+- **Streaming Responses**: Real-time AI output for faster interaction
+- **Offline Capability**: Full functionality without internet when using Ollama
+
+### 👁️ AI Vision Analysis  
+Advanced screen capture and image understanding:
+- **Drag-to-Select Interface**: Professional overlay with visual feedback and multi-monitor support
+- **Dual Vision Modes**: Quick capture (Shift+F3) or combined speech+vision analysis (Ctrl+F3)  
+- **Smart Image Processing**: Token-aware optimization and format detection for maximum API efficiency
+- **Vision Model Support**: Claude 3, GPT-4 Vision, LLaVA, and other vision-capable models
+- **Customizable Prompts**: Configure analysis behavior with preset options for common scenarios
+- **Fast Performance**: ~30ms screen capture using optimized BitBlt API
+
+### 📋 Enhanced Clipboard Integration
+Intelligent clipboard workflow features:
+- **Speech Copy Prompt**: Ctrl+F2 automatically captures clipboard content and combines with voice for enhanced AI processing
+- **Context-Aware Processing**: AI receives both clipboard text and voice input for more informed responses
+- **Smart Text Detection**: Automatic content optimization for both TTS synthesis and AI analysis
+- **Universal Compatibility**: Works with any application that supports clipboard operations
+
+### 🔒 Privacy & Security Features
+- **Local Speech Processing**: Whisper.NET runs entirely on your machine
+- **Encrypted API Storage**: Secure key management via Windows DPAPI  
+- **No Data Sharing**: Voice data never leaves your computer (except explicit AI requests)
+- **Optional Logging**: Transcription history can be disabled for maximum privacy
+- **Open Source**: Complete transparency of data handling
+
+### 🔧 System Integration
+- **Silent Operation**: Lives quietly in system tray with zero interruption
+- **Smart Notifications**: Customizable audio feedback for different operations
+- **Transcription History**: Search and manage past voice-to-text conversions
+- **Global Hotkeys**: System-wide operation in any Windows application
+- **Efficient Resource Usage**: Optimized performance despite powerful AI capabilities
+
+## 🎯 Perfect For
+
+### Traditional Speech-to-Text
+- **Quick Notes**: Capture thoughts without breaking workflow
+- **Dictation**: Write emails, documents, messages hands-free
+- **Accessibility**: Voice input for any Windows application
+
+### AI-Powered Assistance
+- **Research**: Ask questions and get instant answers from 300+ models
+- **Writing**: Get help with content, grammar, style
+- **Coding**: Voice-ask programming questions
+- **Creative**: Brainstorm ideas, get suggestions
+- **Productivity**: Quick calculations, translations, explanations
+
+### Speech Copy Prompt Integration (Ctrl+F2)
+- **Content Enhancement**: Copy text → Voice improvements → Get polished version
+- **Code Analysis**: Copy code snippets → Voice questions → Get explanations
+- **Document Processing**: Copy paragraphs → Voice instructions → Get summaries/translations
+- **Data Analysis**: Copy spreadsheet data → Voice queries → Get insights
+- **Email Assistance**: Copy draft emails → Voice refinements → Get professional versions
+
+### Text-to-Speech Integration (Ctrl+F1)
+- **Document Review**: Copy long articles → Audio playback while multitasking
+- **Accessibility**: Audio feedback for users with visual impairments
+- **Language Learning**: Copy foreign text → Hear pronunciation using Windows multilingual voices
+- **Proofreading**: Copy drafts → Listen for flow and tone issues
+- **Multitasking**: Copy emails/reports → Listen while doing other work
+- **Code Review**: Copy documentation → Audio review during development
+- **Research**: Copy papers/studies → Audio consumption for better retention
+
+## 📋 Prerequisites
+
+### Required
+- **Windows 10/11** (64-bit)
+- **.NET 8.0 Runtime** ([Download free from Microsoft](https://dotnet.microsoft.com/download/dotnet/8.0))
+- **Any microphone** (built-in or external)
+
+### Optional
+- **OpenRouter API key** (for AI features - get free credits at [openrouter.ai](https://openrouter.ai))
+
+## ⚙️ Configuration
+
+Right-click the system tray icon to access comprehensive settings:
+
+### General Settings
+- Auto-start with Windows
+- Theme selection (Light/Dark/System)
+- Logging and retention policies
+
+### Hotkeys
+- Customize push-to-talk keys (default: F1)
+- Configure AI hotkey (default: Shift+F2)
+- Configure Speech Copy Prompt hotkey (default: Ctrl+F2)
+- Modifier key requirements
+
+### Audio Settings
+- Microphone selection and testing
+- Sample rate and buffer size optimization
+- Real-time audio quality validation
+
+### Whisper Settings
+- Model selection (Tiny → Medium for speed vs. accuracy)
+- Language preference (auto-detect or specific)
+- GPU acceleration toggle
+
+### OpenRouter (V3.0)
+- **API Key Management**: Secure encrypted storage
+- **Model Selection**: Choose from **300+ LLM models**
+- **System Prompts**: Customize AI behavior
+- **Advanced Parameters**: Temperature, max tokens, streaming
+
+### Ollama (V3.6.0)
+- **Local AI Models**: Run Llama, Mistral, Qwen, and other models locally
+- **Privacy First**: All processing happens on your machine
+- **No Internet Required**: Works completely offline
+- **Server Configuration**: Connect to local Ollama server
+- **Model Management**: Automatic discovery of installed models
+- **✅ Fixed**: JSON deserialization issues resolved for proper API integration
+
+### Audio Notifications (V3.0)
+- **Notification Control**: Enable/disable audio feedback
+- **Custom Sounds**: Use your own WAV/MP3 files
+- **Volume Control**: Adjust notification volume
+- **Per-Mode Settings**: Different sounds for speech-to-text vs. AI responses
+
+### Transcription History (V3.0.1)
+- **History Management**: View, search, and manage past transcriptions
+- **Data Retention**: Configure how long to keep history
+- **Export Options**: Save transcriptions to files
+- **Privacy Controls**: Clear history or disable logging
+
+### Vision (V3.6.3)
+- **System Prompt Customization**: Configure default analysis behavior for Shift+F3
+- **Prompt Presets**: Quick-select common scenarios (OCR, detailed analysis, accessibility, UI description)
+- **Image Processing Settings**: Adjust quality vs. speed balance and token optimization
+- **Vision Model Compatibility**: Real-time validation of selected model's vision capabilities
+- **Test Integration**: Built-in test functionality to verify screen capture and AI analysis
+
+
+### Text-to-Speech (NEW in v3.7.0)
+- **Voice Selection**: Choose from all available Windows SAPI voices with live preview
+- **Speech Rate Control**: Adjust speed from slow (-10) to fast (+10), with 0 as normal speed
+- **Volume Control**: Set speech volume from 0% to 100% with real-time feedback
+- **Enable/Disable Toggle**: Turn TTS functionality on or off as needed
+- **Voice Testing**: Test button to preview selected voice with sample phrase
+- **Instant Configuration**: Settings applied immediately without restart
+- **SAPI Integration**: Uses Windows native speech engine - no external dependencies required
+
+## 🔧 Technical Details
+
+### Architecture
+- **Framework**: Clean .NET 8.0 with dependency injection
+- **Audio Processing**: NAudio for high-quality recording
+- **Speech Recognition**: Whisper.NET with GGML weights (120MB total)
+- **Text-to-Speech**: Windows SAPI (Speech API) - native integration, zero dependencies
+- **Global Hotkeys**: SharpHook for system-wide key detection
+- **AI Integration**: Dual provider system - OpenRouter API (300+ cloud models) + Ollama (local models)
+- **Secure Storage**: Windows DPAPI for API key encryption
+- **UI Framework**: Modern WPF with system tray (H.NotifyIcon)
+
+### Whisper Models (Local Processing)
+- **Tiny**: Fastest, good for simple speech (~39M parameters, ~39MB)
+- **Base**: Balanced speed/accuracy (recommended, ~74M parameters, ~74MB)
+- **Small**: Better accuracy (~244M parameters, ~244MB)
+- **Medium**: High accuracy (~769M parameters, ~769MB)
+
+*Despite the power, total installation remains lightweight at ~120MB with tiny model included.*
+
+### OpenRouter Models (Cloud Processing)
+Access to **300+ models** including:
+- **GPT-4o, Claude-3.5, Gemini Pro** for premium quality
+- **Llama, Mistral, Qwen, Command** for cost-effective processing
+- **Specialized models** for coding, reasoning, creative tasks, and more
+
+### Ollama Models (Local Processing)
+Run popular open-source models locally:
+- **Llama 3.2 (1B/3B)**: Fast, efficient for general tasks
+- **Mistral 7B/22B**: Excellent reasoning and coding
+- **Qwen 2.5**: Strong multilingual capabilities
+- **Code Llama**: Specialized for programming tasks
+- **Custom Models**: Support for any GGUF-compatible model
+
+
+## 🛠️ Build from Source
+
+```bash
+git clone https://github.com/MushroomFleet/careless-whisper-V3
+cd careless-whisper-V3
+dotnet build CarelessWhisperV2.csproj
+dotnet run --project CarelessWhisperV2.csproj
+```
+
+Requires .NET 8.0 SDK for development.
+
+## 📋 Prerequisites
+
+**Required**:
+- Windows 10/11 (64-bit)
+- .NET 8.0 Runtime ([Download free from Microsoft](https://dotnet.microsoft.com/download/dotnet/8.0))
+- Any microphone (built-in or external)
+
+**Optional**:  
+- OpenRouter API key for AI features (get free credits at [openrouter.ai](https://openrouter.ai))
+
+## ⚙️ Essential Settings
+
+**Right-click the system tray icon** to access settings for:
+- **Hotkeys**: Customize voice and AI hotkeys  
+- **Audio**: Select microphone and configure recording quality
+- **AI Providers**: Add OpenRouter API key or configure Ollama server
+- **Voice Models**: Choose Whisper model size (speed vs. accuracy)
+- **Privacy**: Control transcription history and data retention
+
+## 🔧 Technical Overview
+
+### Core Architecture
+- **Framework**: .NET 8.0 with dependency injection and modern WPF
+- **Audio Processing**: NAudio for high-quality voice recording
+- **Speech Recognition**: Whisper.NET with local GGML model processing  
+- **Neural TTS**: Embedded Python 3.11.9 with KittenTTS and advanced phoneme processing
+- **AI Integration**: Dual provider system (300+ cloud models + local models)
+- **System Integration**: SharpHook for global hotkeys, Windows DPAPI for secure storage
+
+### AI Model Support
+**Cloud Processing (OpenRouter)**: GPT-4o, Claude-3.5, Gemini Pro, Llama, Mistral, Qwen, and 300+ specialized models
+
+**Local Processing (Ollama)**: Llama 3.2, Mistral 7B/22B, Qwen 2.5, Code Llama, and custom GGUF models
+
+**Neural Text-to-Speech (CarelessKitten)**: 8 expressive KittenTTS voices with professional text preprocessing and multi-tier fallback architecture
+
+### Performance & Size
+- **Total Package**: 277MB (includes embedded Python + neural TTS + Whisper models)
+- **TTS Response**: ~100-200ms for typical clipboard content
+- **Screen Capture**: ~30ms using optimized BitBlt API
+- **Memory Usage**: Efficient resource management despite AI capabilities
+
+## 🔐 Privacy & Security
+
+
+### Local Processing (Speech-to-Text & TTS)
+- **No internet required**: All transcription and speech synthesis happens locally
+- **No data collection**: Your voice never leaves your computer
+- **Windows SAPI**: TTS uses built-in Windows voices - no external services
+- **Optional logging**: Transcription history saved locally (can be disabled)
+
+### Cloud Processing (AI Features)
+- **User Control**: AI features are opt-in with explicit API key setup
+- **Transparent Requests**: Only voice prompts you explicitly make are sent to OpenRouter
+- **No Voice Storage**: Audio is transcribed locally before sending text prompts
+- **API Security**: Keys encrypted with Windows DPAPI
+
+### Open Source Transparency
+- **Full Source Available**: Complete transparency of data handling
+- **Audit-Friendly**: Clean architecture for security review
+- **No Hidden Telemetry**: Everything the app does is visible in code
+
+## 📝 Status
+
+**Current Version**: **3.7.0** - Latest stable release with TTS Integration
+
+✅ **Working**: 
+- **Sextuple-mode processing** (local speech + AI + clipboard + vision + TTS integration)
+- **AI Vision Analysis** with drag-to-select screen capture and intelligent image processing
+- **Clipboard Text-to-Speech** with Windows SAPI integration and voice customization
+- Complete settings UI with Vision and TTS configuration tabs
+- Secure OpenRouter integration with **300+ models** including vision models
+- **Ollama local AI integration** with full API support
+- **Speech Copy Prompt to Paste** feature with clipboard integration
+- Custom audio notification system
+- **Revived transcription history** with search and management
+- Enhanced transcription with multiple Whisper models
+
+🎯 **V3.7.0 Achievements**:
+- **Clipboard Text-to-Speech**: New Ctrl+F1 hotkey for instant audio feedback of clipboard content
+- **Windows SAPI Integration**: Native speech synthesis with no external dependencies
+- **Customizable Voice Control**: Full voice selection, rate, and volume configuration with instant preview
+- **Accessibility Enhancement**: Audio feedback for any copied text using Windows native voices
+- **Escape Key Control**: Instant speech cancellation for user control
+
+🎯 **V3.6.3 Achievements**:
+- **AI Vision Analysis**: Revolutionary Shift+F3 and Ctrl+F3 hotkeys for screen capture and image analysis
+- **Drag-to-Select Interface**: Professional overlay system with visual feedback and multi-monitor support
+- **Speech + Vision Fusion**: Ctrl+F3 combines voice transcription with image analysis for comprehensive understanding
+- **Vision Model Integration**: Seamless compatibility with Claude 3, GPT-4 Vision, LLaVA, and other vision models
+- **Smart Image Processing**: Token-aware optimization and format detection for maximum API efficiency
+- **Fast Performance**: ~30ms screen capture with optimized BitBlt implementation
+
+🎯 **V3.6.2 Achievements**:
+- **Speech Copy Prompt to Paste**: Ctrl+F2 hotkey combining clipboard content with voice prompts
+- **Intelligent Clipboard Integration**: Seamless workflow bridging copy-paste with AI assistance
+- **Context-Aware AI Processing**: Enhanced prompts using both voice and clipboard content
+- **Universal Provider Support**: Works with both OpenRouter and Ollama models
+- **Dual AI Provider System**: OpenRouter (cloud) + Ollama (local) integration
+- **Enhanced Privacy Options**: Choose between cloud and local AI processing
+- **300+ OpenRouter Models**: Massive selection of cutting-edge LLMs
+- **Local Model Support**: Llama, Mistral, Qwen, Code Llama, and custom models
+- **Enhanced Security**: Encrypted API key management
+
+## 🚀 Use Cases & Examples
+
+### Content Creation
+- **Shift+F2**: "Help me write a professional email declining a meeting"
+- **Shift+F2**: "Suggest three blog post titles about AI productivity"
+
+### Development
+- **Shift+F2**: "Explain this error: undefined reference to malloc"
+- **Shift+F2**: "Write a Python function to sort a list by date"
+
+### Research & Learning
+- **Shift+F2**: "What are the key benefits of microservices architecture?"
+- **Shift+F2**: "Translate this to Spanish: The meeting is at 3 PM"
+
+### Quick Tasks
+- **F1**: Direct dictation for emails, documents, chat messages
+- **Shift+F2**: "Calculate 15% tip on $47.83" or "What's the capital of Slovenia?"
+
+### Speech Copy Prompt (Ctrl+F2) Examples
+- **Copy draft email** → **Ctrl+F2**: "Make this more professional and concise"
+- **Copy code snippet** → **Ctrl+F2**: "Explain what this function does and add comments"
+- **Copy paragraph** → **Ctrl+F2**: "Translate this to French and improve the clarity"
+- **Copy error message** → **Ctrl+F2**: "What does this error mean and how do I fix it?"
+- **Copy spreadsheet data** → **Ctrl+F2**: "Summarize the key trends in this data"
+- **Copy meeting notes** → **Ctrl+F2**: "Create action items from these notes"
+- **Copy technical documentation** → **Ctrl+F2**: "Simplify this for a non-technical audience"
+- **Copy product description** → **Ctrl+F2**: "Write marketing copy based on these features"
+
+### Vision Capture (Shift+F3) Examples
+- **Quick Description**: Capture any screen area for instant AI description
+- **Error Analysis**: Select error dialogs to get explanations and solutions  
+- **UI Documentation**: Capture interface elements for accessibility descriptions
+- **Chart Reading**: Select graphs/charts for data interpretation
+- **OCR Alternative**: Capture text in images for extraction and analysis
+- **Design Feedback**: Select UI mockups for usability analysis
+- **Technical Diagrams**: Capture system architectures for explanations
+
+### Speech + Vision (Ctrl+F3) Examples  
+- **Hold Ctrl+F3**: "What programming language is this?" → **Release** → **Drag** code area → Get language identification and code explanation
+- **Hold Ctrl+F3**: "How do I improve this chart?" → **Release** → **Drag** chart → Get data visualization suggestions
+- **Hold Ctrl+F3**: "What's wrong with this error?" → **Release** → **Drag** error dialog → Get troubleshooting steps
+- **Hold Ctrl+F3**: "Explain this diagram to a beginner" → **Release** → **Drag** technical diagram → Get simplified explanation
+- **Hold Ctrl+F3**: "What accessibility issues are here?" → **Release** → **Drag** UI area → Get accessibility audit
+- **Hold Ctrl+F3**: "Convert this to markdown" → **Release** → **Drag** formatted text → Get markdown conversion
+- **Hold Ctrl+F3**: "What's the sentiment of this content?" → **Release** → **Drag** social media post → Get sentiment analysis
+
+### Text-to-Speech (Ctrl+F1) Examples
+- **Copy article text** → **Ctrl+F1** → Listen while commuting or multitasking
+- **Copy email draft** → **Ctrl+F1** → Hear how it sounds for tone and flow
+- **Copy code documentation** → **Ctrl+F1** → Audio review while coding
+- **Copy meeting agenda** → **Ctrl+F1** → Listen to preparation notes hands-free
+- **Copy language learning text** → **Ctrl+F1** → Hear pronunciation and rhythm
+- **Copy research paper** → **Ctrl+F1** → Audio study session for better retention
+- **Copy error logs** → **Ctrl+F1** → Listen to debug info while investigating
+- **Copy spreadsheet data** → **Ctrl+F1** → Audio verification of numbers and entries
+- **Copy chat messages** → **Ctrl+F1** → Hear long message threads while working
+- **Copy foreign text** → **Ctrl+F1** → Use Windows multilingual voices for pronunciation
+
+## 📋 Step-by-Step Workflow Guides
+
+### Quick Vision Analysis (Shift+F3)
+1. **Press Shift+F3** - Overlay appears with crosshair cursor
+2. **Drag to select** - Draw rectangle around area of interest  
+3. **AI analyzes** - Image sent to your configured vision model
+4. **Result ready** - Description automatically copied to clipboard
+5. **Paste anywhere** - Ctrl+V to use the analysis
+
+*Perfect for: Screenshots, UI elements, error dialogs, charts, diagrams*
+
+### Combined Speech + Vision (Ctrl+F3)
+1. **Hold Ctrl+F3** - Recording starts (speak your question/instruction)
+2. **Release Ctrl+F3** - Speech transcription begins
+3. **Overlay appears** - Drag to select screen area for analysis  
+4. **AI processes both** - Speech transcription + image sent to vision model
+5. **Combined result** - Enhanced analysis based on both inputs copied to clipboard
+6. **Paste anywhere** - Ctrl+V to use the comprehensive analysis
+
+*Perfect for: Complex analysis, specific questions about visual content, contextual understanding*
+
+### Vision Settings Configuration
+1. **Right-click tray icon** → **Settings** → **Vision tab**
+2. **Customize system prompt** - Default: "Describe the image in a single line paragraph"
+3. **Choose from presets** - Quick prompts for common scenarios (OCR, detailed analysis, accessibility, etc.)
+4. **Adjust image quality** - Balance between speed and vision model accuracy
+5. **Test functionality** - Built-in test button to verify vision capture works
+
+
+### Clipboard Text-to-Speech (Ctrl+F1)
+1. **Copy any text** - From any application (Ctrl+C or right-click copy)
+2. **Press Ctrl+F1** - Instant speech synthesis begins
+3. **Listen** - Text is read aloud using your configured voice and settings
+4. **Press Escape** - Stop speech immediately if needed
+5. **Continue working** - Audio plays in background while you multitask
+
+*Perfect for: Document review, email proofreading, accessibility, language learning, multitasking*
+
+### TTS Settings Configuration
+1. **Right-click tray icon** → **Settings** → **Text-to-Speech tab**
+2. **Select voice** - Choose from all available Windows SAPI voices
+3. **Adjust speech rate** - Slide from slow (-10) to fast (+10), 0 is normal
+4. **Set volume** - Control speech volume from 0% to 100%
+5. **Test voice** - Preview settings with sample phrase
+6. **Save settings** - Voice preferences persist between sessions
+
+## 🤝 Contributing
+
+This project implements production-ready .NET 8.0 patterns with comprehensive V3.0 architecture. See [docs/devteam-handoff-v3-final.md](docs/devteam-handoff-v3-final.md) for complete technical documentation.
+
+## 📄 License
+
+[License to be determined]
+
+---
+
+**Made for developers, writers, and anyone who wants instant transcription, AI assistance, and neural TTS at their fingertips.**
+
+
+*V3.7.0: Where voice meets intelligence with TTS - Care Less, Achieve More.*
+