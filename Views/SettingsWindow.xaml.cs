--- conflicted
+++ resolved
@@ -1,1775 +1,1751 @@
-using System.IO;
-using System.Net.Http;
-using System.Windows;
-using System.Windows.Controls;
-using System.Windows.Input;
-using Microsoft.Extensions.Logging;
-using CarelessWhisperV2.Models;
-using CarelessWhisperV2.Services.Settings;
-using CarelessWhisperV2.Services.Audio;
-using CarelessWhisperV2.Services.Orchestration;
-using CarelessWhisperV2.Services.OpenRouter;
-using CarelessWhisperV2.Services.Ollama;
-using CarelessWhisperV2.Services.Environment;
-using CarelessWhisperV2.Services.AudioNotification;
-using CarelessWhisperV2.Services.Network;
-<<<<<<< HEAD
-using CarelessWhisperV2.Services.TTS;
-=======
-using CarelessWhisperV2.Services.Tts;
-using CarelessWhisperV2.Services.Python;
-using CarelessWhisperV2.Services.Clipboard;
-using CarelessWhisperV2.Services.Vision;
->>>>>>> 3c6b8d90
-using SharpHook.Native;
-using Microsoft.Win32;
-using Microsoft.Extensions.DependencyInjection;
-
-namespace CarelessWhisperV2.Views;
-
-public partial class SettingsWindow : Window
-{
-    private readonly ISettingsService _settingsService;
-    private readonly IAudioService _audioService;
-    private readonly TranscriptionOrchestrator _orchestrator;
-    private readonly IOpenRouterService _openRouterService;
-    private readonly IOllamaService _ollamaService;
-    private readonly IEnvironmentService _environmentService;
-    private readonly IAudioNotificationService _audioNotificationService;
-<<<<<<< HEAD
-    private readonly ITTSService _ttsService;
-=======
-    private readonly ITtsEngine _ttsEngine;
-    private readonly PythonEnvironmentManager _pythonManager;
-    private readonly IClipboardService _clipboardService;
-    private readonly IVisionProcessingService _visionProcessingService;
-    private readonly IServiceProvider _serviceProvider;
->>>>>>> 3c6b8d90
-    private readonly ILogger<SettingsWindow> _logger;
-    private ApplicationSettings _settings;
-    private string _capturedHotkey = "";
-    private string _capturedLlmHotkey = "";
-    private List<OpenRouterModel> _availableModels = new();
-    private List<OllamaModel> _availableOllamaModels = new();
-    private List<OpenRouterModel> _availableVisionModels = new();
-
-    public SettingsWindow(
-        ISettingsService settingsService, 
-        IAudioService audioService,
-        TranscriptionOrchestrator orchestrator,
-        IOpenRouterService openRouterService,
-        IOllamaService ollamaService,
-        IEnvironmentService environmentService,
-        IAudioNotificationService audioNotificationService,
-<<<<<<< HEAD
-        ITTSService ttsService,
-=======
-        ITtsEngine ttsEngine,
-        PythonEnvironmentManager pythonManager,
-        IClipboardService clipboardService,
-        IVisionProcessingService visionProcessingService,
-        IServiceProvider serviceProvider,
->>>>>>> 3c6b8d90
-        ILogger<SettingsWindow> logger)
-    {
-        InitializeComponent();
-        _settingsService = settingsService;
-        _audioService = audioService;
-        _orchestrator = orchestrator;
-        _openRouterService = openRouterService;
-        _ollamaService = ollamaService;
-        _environmentService = environmentService;
-        _audioNotificationService = audioNotificationService;
-<<<<<<< HEAD
-        _ttsService = ttsService;
-=======
-        _ttsEngine = ttsEngine;
-        _pythonManager = pythonManager;
-        _clipboardService = clipboardService;
-        _visionProcessingService = visionProcessingService;
-        _serviceProvider = serviceProvider;
->>>>>>> 3c6b8d90
-        _logger = logger;
-        _settings = new ApplicationSettings();
-
-        Loaded += SettingsWindow_Loaded;
-    }
-
-    private async void SettingsWindow_Loaded(object sender, RoutedEventArgs e)
-    {
-        try
-        {
-            await LoadCurrentSettings();
-            LoadAudioDevices();
-            UpdateModelInfo();
-        }
-        catch (Exception ex)
-        {
-            _logger.LogError(ex, "Failed to load settings window");
-            MessageBox.Show($"Failed to load settings: {ex.Message}", "Error", 
-                MessageBoxButton.OK, MessageBoxImage.Error);
-        }
-    }
-
-    private async Task LoadCurrentSettings()
-    {
-        _settings = await _settingsService.LoadSettingsAsync<ApplicationSettings>();
-        
-        // General tab
-        AutoStartCheckBox.IsChecked = _settings.AutoStartWithWindows;
-        ThemeComboBox.SelectedItem = ThemeComboBox.Items.Cast<ComboBoxItem>()
-            .FirstOrDefault(item => item.Content.ToString() == _settings.Theme);
-        EnableLoggingCheckBox.IsChecked = _settings.Logging.EnableTranscriptionLogging;
-        SaveAudioFilesCheckBox.IsChecked = _settings.Logging.SaveAudioFiles;
-        RetentionDaysTextBox.Text = _settings.Logging.LogRetentionDays.ToString();
-        
-        // Hotkeys tab
-        HotkeyTextBox.Text = _settings.Hotkeys.PushToTalkKey;
-        LlmHotkeyTextBox.Text = _settings.Hotkeys.LlmPromptKey;
-        RequireModifiersCheckBox.IsChecked = _settings.Hotkeys.RequireModifiers;
-        
-        // Audio tab
-        SampleRateComboBox.SelectedItem = SampleRateComboBox.Items.Cast<ComboBoxItem>()
-            .FirstOrDefault(item => item.Content.ToString()?.StartsWith(_settings.Audio.SampleRate.ToString()) == true);
-        BufferSizeComboBox.SelectedItem = BufferSizeComboBox.Items.Cast<ComboBoxItem>()
-            .FirstOrDefault(item => item.Content.ToString() == _settings.Audio.BufferSize.ToString());
-        
-        // Whisper tab
-        ModelSizeComboBox.SelectedItem = ModelSizeComboBox.Items.Cast<ComboBoxItem>()
-            .FirstOrDefault(item => item.Tag?.ToString() == _settings.Whisper.ModelSize);
-        LanguageComboBox.SelectedItem = LanguageComboBox.Items.Cast<ComboBoxItem>()
-            .FirstOrDefault(item => item.Tag?.ToString() == _settings.Whisper.Language);
-        EnableGpuCheckBox.IsChecked = _settings.Whisper.EnableGpuAcceleration;
-        
-        // Load OpenRouter, Ollama, Audio Notification, TTS, and Vision settings
-        await LoadOpenRouterSettings();
-        await LoadOllamaSettings();
-        LoadAudioNotificationSettings();
-        await LoadTtsSettings();
-        await LoadVisionSettings();
-    }
-
-    private async Task LoadOpenRouterSettings()
-    {
-        try
-        {
-            // Load API key from environment service
-            var apiKey = await _environmentService.GetApiKeyAsync();
-            if (!string.IsNullOrEmpty(apiKey))
-            {
-                ApiKeyPasswordBox.Password = apiKey;
-            }
-
-            // Load other OpenRouter settings
-            SystemPromptTextBox.Text = _settings.OpenRouter.SystemPrompt;
-            TemperatureSlider.Value = _settings.OpenRouter.Temperature;
-            MaxTokensTextBox.Text = _settings.OpenRouter.MaxTokens.ToString();
-            EnableStreamingCheckBox.IsChecked = _settings.OpenRouter.EnableStreaming;
-
-            // Load available models and set selected model
-            await LoadAvailableModels();
-        }
-        catch (Exception ex)
-        {
-            _logger.LogError(ex, "Failed to load OpenRouter settings");
-        }
-    }
-
-    private void LoadAudioNotificationSettings()
-    {
-        try
-        {
-            EnableNotificationsCheckBox.IsChecked = _settings.AudioNotification.EnableNotifications;
-            PlayOnSpeechToTextCheckBox.IsChecked = _settings.AudioNotification.PlayOnSpeechToText;
-            PlayOnLlmResponseCheckBox.IsChecked = _settings.AudioNotification.PlayOnLlmResponse;
-            AudioFilePathTextBox.Text = _settings.AudioNotification.AudioFilePath;
-            VolumeSlider.Value = _settings.AudioNotification.Volume;
-            
-            // Update volume display
-            VolumeValueTextBlock.Text = $"{_settings.AudioNotification.Volume * 100:F0}%";
-        }
-        catch (Exception ex)
-        {
-            _logger.LogError(ex, "Failed to load audio notification settings");
-        }
-    }
-
-    private async Task LoadAvailableModels(bool forceRefresh = false)
-    {
-        ApiKeyStatusTextBlock.Text = "Loading models...";
-        ModelComboBox.Items.Clear();
-        
-        var apiKey = ApiKeyPasswordBox.Password;
-        if (string.IsNullOrEmpty(apiKey))
-        {
-            LoadFallbackModel();
-            SelectStoredModel();
-            return;
-        }
-
-        try
-        {
-            // Direct HTTP call to OpenRouter
-            using var client = new HttpClient();
-            client.DefaultRequestHeaders.Authorization = new System.Net.Http.Headers.AuthenticationHeaderValue("Bearer", apiKey);
-            
-            var response = await client.GetAsync("https://openrouter.ai/api/v1/models");
-            var jsonString = await response.Content.ReadAsStringAsync();
-            
-            ApiKeyStatusTextBlock.Text = $"Got {jsonString.Length} chars from API";
-            
-            // Simple JSON parsing
-            var jsonDoc = System.Text.Json.JsonDocument.Parse(jsonString);
-            var data = jsonDoc.RootElement.GetProperty("data");
-            
-            _availableModels = new List<OpenRouterModel>();
-            
-            foreach (var modelElement in data.EnumerateArray())
-            {
-                var model = new OpenRouterModel
-                {
-                    Id = modelElement.GetProperty("id").GetString() ?? "",
-                    Name = modelElement.TryGetProperty("name", out var nameProperty) ? 
-                           nameProperty.GetString() ?? modelElement.GetProperty("id").GetString() ?? "" : 
-                           modelElement.GetProperty("id").GetString() ?? "",
-                    Description = modelElement.TryGetProperty("description", out var descProperty) ? 
-                                 descProperty.GetString() ?? "" : "",
-                    PricePerMToken = 0.001m, // Default price
-                    ContextLength = 4096,
-                    SupportsStreaming = true
-                };
-                
-                if (!string.IsNullOrEmpty(model.Id))
-                {
-                    _availableModels.Add(model);
-                }
-            }
-            
-            // Populate dropdown
-            foreach (var model in _availableModels)
-            {
-                var item = new ComboBoxItem
-                {
-                    Content = $"{model.Name}",
-                    Tag = model.Id
-                };
-                ModelComboBox.Items.Add(item);
-            }
-            
-            // Select the stored model or default to first available
-            if (!SelectStoredModel() && ModelComboBox.Items.Count > 0)
-            {
-                ModelComboBox.SelectedIndex = 0;
-                // Update settings with the newly selected model
-                if (ModelComboBox.SelectedItem is ComboBoxItem firstItem && firstItem.Tag != null)
-                {
-                    _settings.OpenRouter.SelectedModel = firstItem.Tag.ToString() ?? "";
-                }
-            }
-            
-            ApiKeyStatusTextBlock.Text = $"✓ Loaded {_availableModels.Count} models";
-            ApiKeyStatusTextBlock.Foreground = System.Windows.Media.Brushes.Green;
-        }
-        catch (Exception ex)
-        {
-            _logger.LogError(ex, "Failed to load models from OpenRouter API");
-            ApiKeyStatusTextBlock.Text = $"Error: {ex.Message}";
-            LoadFallbackModel();
-            SelectStoredModel();
-        }
-    }
-
-    private void LoadFallbackModel()
-    {
-        _logger.LogInformation("Loading fallback model in UI");
-        ModelComboBox.Items.Clear();
-        
-        var fallbackModel = new OpenRouterModel
-        {
-            Id = "anthropic/claude-sonnet-4",
-            Name = "Claude Sonnet 4 (Fallback)",
-            Description = "Fallback model when API models cannot be loaded",
-            PricePerMToken = 0.015m,
-            ContextLength = 200000,
-            SupportsStreaming = true
-        };
-        
-        _availableModels = new List<OpenRouterModel> { fallbackModel };
-        
-        var item = new ComboBoxItem
-        {
-            Content = $"{fallbackModel.Name} - ${fallbackModel.PricePerMToken}/1M tokens",
-            Tag = fallbackModel.Id
-        };
-        ModelComboBox.Items.Add(item);
-        ModelComboBox.SelectedItem = item;
-        
-        // Update model information display
-        ModelNameTextBlock.Text = fallbackModel.Name;
-        ModelDescriptionTextBlock.Text = fallbackModel.Description;
-        ModelPricingTextBlock.Text = $"${fallbackModel.PricePerMToken}/1M tokens";
-        ModelContextTextBlock.Text = $"Context: {fallbackModel.ContextLength:N0} tokens";
-    }
-
-    private bool SelectStoredModel()
-    {
-        try
-        {
-            var storedModelId = _settings.OpenRouter.SelectedModel;
-            if (string.IsNullOrEmpty(storedModelId))
-            {
-                _logger.LogDebug("No stored model ID found");
-                return false;
-            }
-
-            // Find the stored model in the dropdown
-            foreach (ComboBoxItem item in ModelComboBox.Items)
-            {
-                if (item.Tag?.ToString() == storedModelId)
-                {
-                    ModelComboBox.SelectedItem = item;
-                    _logger.LogInformation("Successfully selected stored model: {ModelId}", storedModelId);
-                    return true;
-                }
-            }
-
-            // If stored model not found in available models, validate if it exists in our available models list
-            var storedModel = _availableModels.FirstOrDefault(m => m.Id == storedModelId);
-            if (storedModel != null)
-            {
-                // Add the model to dropdown if it exists but wasn't loaded
-                var item = new ComboBoxItem
-                {
-                    Content = $"{storedModel.Name}",
-                    Tag = storedModel.Id
-                };
-                ModelComboBox.Items.Add(item);
-                ModelComboBox.SelectedItem = item;
-                _logger.LogInformation("Added and selected stored model that was missing from dropdown: {ModelId}", storedModelId);
-                return true;
-            }
-
-            _logger.LogWarning("Stored model not found in available models: {ModelId}. Will use fallback.", storedModelId);
-            
-            // Reset to fallback model in settings since the stored one is invalid
-            _settings.OpenRouter.SelectedModel = "anthropic/claude-sonnet-4";
-            
-            return false;
-        }
-        catch (Exception ex)
-        {
-            _logger.LogError(ex, "Error selecting stored model");
-            return false;
-        }
-    }
-
-    // OpenRouter Event Handlers
-    private async void TestApiKey_Click(object sender, RoutedEventArgs e)
-    {
-        try
-        {
-            var apiKey = ApiKeyPasswordBox.Password;
-            if (string.IsNullOrEmpty(apiKey))
-            {
-                MessageBox.Show("Please enter an API key first.", "API Key Required", 
-                    MessageBoxButton.OK, MessageBoxImage.Warning);
-                return;
-            }
-
-            TestApiKeyButton.IsEnabled = false;
-            ApiKeyStatusTextBlock.Text = "Testing API key...";
-            ApiKeyStatusTextBlock.Foreground = System.Windows.Media.Brushes.Blue;
-
-            // Test API key by fetching models
-            var isValid = await _openRouterService.ValidateApiKeyAsync(apiKey);
-            
-            if (isValid)
-            {
-                ApiKeyStatusTextBlock.Text = "✓ API key is valid";
-                ApiKeyStatusTextBlock.Foreground = System.Windows.Media.Brushes.Green;
-                
-                // Save API key to environment
-                await _environmentService.SaveApiKeyAsync(apiKey);
-                
-                // Refresh models
-                await LoadAvailableModels();
-            }
-            else
-            {
-                ApiKeyStatusTextBlock.Text = "✗ Invalid API key";
-                ApiKeyStatusTextBlock.Foreground = System.Windows.Media.Brushes.Red;
-            }
-        }
-        catch (Exception ex)
-        {
-            _logger.LogError(ex, "API key test failed");
-            ApiKeyStatusTextBlock.Text = $"✗ Test failed: {ex.Message}";
-            ApiKeyStatusTextBlock.Foreground = System.Windows.Media.Brushes.Red;
-        }
-        finally
-        {
-            TestApiKeyButton.IsEnabled = true;
-        }
-    }
-
-    private async void RefreshModels_Click(object sender, RoutedEventArgs e)
-    {
-        await LoadAvailableModels(forceRefresh: true);
-    }
-
-    private async void DiagnoseConnection_Click(object sender, RoutedEventArgs e)
-    {
-        try
-        {
-            DiagnoseConnectionButton.IsEnabled = false;
-            ApiKeyStatusTextBlock.Text = "Running network diagnostics...";
-            ApiKeyStatusTextBlock.Foreground = System.Windows.Media.Brushes.Blue;
-
-            // Create and run network diagnostics
-            var loggerFactory = Microsoft.Extensions.Logging.LoggerFactory.Create(builder => builder.AddConsole());
-            var diagnosticsLogger = loggerFactory.CreateLogger<NetworkDiagnosticsService>();
-            var diagnosticsService = new NetworkDiagnosticsService(diagnosticsLogger);
-            var result = await diagnosticsService.RunDiagnosticsAsync();
-
-            // Display results
-            var message = $"Network Diagnostics Results:\n\n{result.Summary}\n\n";
-            
-            if (result.Issues.Count > 0)
-            {
-                message += "Issues Found:\n";
-                foreach (var issue in result.Issues)
-                {
-                    message += $"• {issue}\n";
-                }
-                message += "\n";
-            }
-            
-            if (result.Suggestions.Count > 0)
-            {
-                message += "Suggestions:\n";
-                foreach (var suggestion in result.Suggestions)
-                {
-                    message += $"• {suggestion}\n";
-                }
-                message += "\n";
-            }
-            
-            if (result.ProxyInfo.ProxyDetected)
-            {
-                message += $"Proxy Information:\n";
-                message += $"• Type: {result.ProxyInfo.ProxyType}\n";
-                message += $"• Address: {result.ProxyInfo.ProxyAddress}\n";
-                message += $"• Authentication Required: {result.ProxyInfo.AuthenticationRequired}\n";
-            }
-
-            MessageBox.Show(message, "Network Diagnostics Results", 
-                MessageBoxButton.OK, 
-                result.OpenRouterApiAccessible ? MessageBoxImage.Information : MessageBoxImage.Warning);
-
-            // Update status text based on results
-            ApiKeyStatusTextBlock.Text = result.Summary;
-            ApiKeyStatusTextBlock.Foreground = result.OpenRouterApiAccessible 
-                ? System.Windows.Media.Brushes.Green 
-                : System.Windows.Media.Brushes.Red;
-        }
-        catch (Exception ex)
-        {
-            _logger.LogError(ex, "Network diagnostics failed");
-            ApiKeyStatusTextBlock.Text = $"✗ Diagnostics failed: {ex.Message}";
-            ApiKeyStatusTextBlock.Foreground = System.Windows.Media.Brushes.Red;
-            
-            MessageBox.Show($"Network diagnostics failed: {ex.Message}", "Diagnostics Error", 
-                MessageBoxButton.OK, MessageBoxImage.Error);
-        }
-        finally
-        {
-            DiagnoseConnectionButton.IsEnabled = true;
-        }
-    }
-
-    private void ModelComboBox_SelectionChanged(object sender, SelectionChangedEventArgs e)
-    {
-        if (ModelComboBox.SelectedItem is ComboBoxItem selectedItem && selectedItem.Tag != null)
-        {
-            var selectedModelId = selectedItem.Tag.ToString();
-            var selectedModel = _availableModels.FirstOrDefault(m => m.Id == selectedModelId);
-            
-            if (selectedModel != null)
-            {
-                ModelNameTextBlock.Text = selectedModel.Name;
-                ModelDescriptionTextBlock.Text = selectedModel.Description;
-                ModelPricingTextBlock.Text = $"${selectedModel.PricePerMToken}/1M tokens";
-                ModelContextTextBlock.Text = $"Context: {selectedModel.ContextLength:N0} tokens";
-            }
-        }
-    }
-
-    // Ollama Event Handlers
-    private async void TestOllamaConnection_Click(object sender, RoutedEventArgs e)
-    {
-        try
-        {
-            var serverUrl = OllamaServerUrlTextBox.Text;
-            if (string.IsNullOrEmpty(serverUrl))
-            {
-                MessageBox.Show("Please enter a server URL first.", "Server URL Required", 
-                    MessageBoxButton.OK, MessageBoxImage.Warning);
-                return;
-            }
-
-            TestOllamaConnectionButton.IsEnabled = false;
-            OllamaConnectionStatusTextBlock.Text = "Testing connection...";
-            OllamaConnectionStatusTextBlock.Foreground = System.Windows.Media.Brushes.Blue;
-
-            // Test connection to Ollama server
-            var isConnected = await _ollamaService.ValidateConnectionAsync(serverUrl);
-            
-            if (isConnected)
-            {
-                OllamaConnectionStatusTextBlock.Text = "✓ Connected to Ollama server";
-                OllamaConnectionStatusTextBlock.Foreground = System.Windows.Media.Brushes.Green;
-                
-                // Refresh models after successful connection
-                await LoadAvailableOllamaModels();
-            }
-            else
-            {
-                OllamaConnectionStatusTextBlock.Text = "✗ Cannot connect to Ollama server";
-                OllamaConnectionStatusTextBlock.Foreground = System.Windows.Media.Brushes.Red;
-            }
-        }
-        catch (Exception ex)
-        {
-            _logger.LogError(ex, "Ollama connection test failed");
-            OllamaConnectionStatusTextBlock.Text = $"✗ Test failed: {ex.Message}";
-            OllamaConnectionStatusTextBlock.Foreground = System.Windows.Media.Brushes.Red;
-        }
-        finally
-        {
-            TestOllamaConnectionButton.IsEnabled = true;
-        }
-    }
-
-    private async void RefreshOllamaModels_Click(object sender, RoutedEventArgs e)
-    {
-        await LoadAvailableOllamaModels(forceRefresh: true);
-    }
-
-    private async Task LoadAvailableOllamaModels(bool forceRefresh = false)
-    {
-        OllamaConnectionStatusTextBlock.Text = "Loading models...";
-        OllamaModelComboBox.Items.Clear();
-        
-        try
-        {
-            _availableOllamaModels = await _ollamaService.GetAvailableModelsAsync(forceRefresh);
-            
-            if (_availableOllamaModels.Count == 0)
-            {
-                OllamaConnectionStatusTextBlock.Text = "No models found. Ensure Ollama is running and models are installed.";
-                OllamaConnectionStatusTextBlock.Foreground = System.Windows.Media.Brushes.Orange;
-                return;
-            }
-            
-            // Populate dropdown
-            foreach (var model in _availableOllamaModels)
-            {
-                var item = new ComboBoxItem
-                {
-                    Content = $"{model.Name}",
-                    Tag = model.Model
-                };
-                OllamaModelComboBox.Items.Add(item);
-            }
-            
-            // Select the stored model or default to first available
-            if (!SelectStoredOllamaModel() && OllamaModelComboBox.Items.Count > 0)
-            {
-                OllamaModelComboBox.SelectedIndex = 0;
-                // Update settings with the newly selected model
-                if (OllamaModelComboBox.SelectedItem is ComboBoxItem firstItem && firstItem.Tag != null)
-                {
-                    _settings.Ollama.SelectedModel = firstItem.Tag.ToString() ?? "";
-                }
-            }
-            
-            OllamaConnectionStatusTextBlock.Text = $"✓ Loaded {_availableOllamaModels.Count} models";
-            OllamaConnectionStatusTextBlock.Foreground = System.Windows.Media.Brushes.Green;
-        }
-        catch (Exception ex)
-        {
-            _logger.LogError(ex, "Failed to load models from Ollama server");
-            OllamaConnectionStatusTextBlock.Text = $"Error: {ex.Message}";
-            OllamaConnectionStatusTextBlock.Foreground = System.Windows.Media.Brushes.Red;
-        }
-    }
-
-    private bool SelectStoredOllamaModel()
-    {
-        try
-        {
-            var storedModelId = _settings.Ollama.SelectedModel;
-            if (string.IsNullOrEmpty(storedModelId))
-            {
-                _logger.LogDebug("No stored Ollama model ID found");
-                return false;
-            }
-
-            _logger.LogDebug("Attempting to select stored Ollama model: {ModelId}", storedModelId);
-
-            // Find the stored model in the dropdown
-            foreach (ComboBoxItem item in OllamaModelComboBox.Items)
-            {
-                if (item.Tag?.ToString() == storedModelId)
-                {
-                    OllamaModelComboBox.SelectedItem = item;
-                    _logger.LogInformation("Successfully selected stored Ollama model: {ModelId}", storedModelId);
-                    return true;
-                }
-            }
-            
-            // If exact match not found, try to find a partial match (for model variants)
-            foreach (ComboBoxItem item in OllamaModelComboBox.Items)
-            {
-                var itemModel = item.Tag?.ToString() ?? "";
-                if (itemModel.StartsWith(storedModelId.Split(':')[0], StringComparison.OrdinalIgnoreCase))
-                {
-                    OllamaModelComboBox.SelectedItem = item;
-                    _logger.LogInformation("Selected similar Ollama model '{ModelId}' (originally '{StoredModel}')", itemModel, storedModelId);
-                    return true;
-                }
-            }
-            
-            _logger.LogWarning("Stored Ollama model '{ModelId}' not found in available models. Available models: {AvailableModels}", 
-                storedModelId, 
-                string.Join(", ", OllamaModelComboBox.Items.Cast<ComboBoxItem>().Select(i => i.Tag?.ToString() ?? "null")));
-            
-            return false;
-        }
-        catch (Exception ex)
-        {
-            _logger.LogError(ex, "Error selecting stored Ollama model");
-            return false;
-        }
-    }
-
-    private void OllamaModelComboBox_SelectionChanged(object sender, SelectionChangedEventArgs e)
-    {
-        if (OllamaModelComboBox.SelectedItem is ComboBoxItem selectedItem && selectedItem.Tag != null)
-        {
-            var selectedModelId = selectedItem.Tag.ToString();
-            var selectedModel = _availableOllamaModels.FirstOrDefault(m => m.Model == selectedModelId);
-            
-            if (selectedModel != null)
-            {
-                OllamaModelNameTextBlock.Text = selectedModel.Name;
-                OllamaModelSizeTextBlock.Text = $"Size: {selectedModel.Size / (1024 * 1024 * 1024):F1} GB";
-                OllamaModelFamilyTextBlock.Text = $"Family: {selectedModel.Details?.Family ?? "Unknown"}";
-                OllamaModelModifiedTextBlock.Text = $"Modified: {selectedModel.ModifiedAt:yyyy-MM-dd}";
-            }
-        }
-    }
-
-    private async Task LoadOllamaSettings()
-    {
-        try
-        {
-            // Load Ollama settings from ApplicationSettings
-            OllamaServerUrlTextBox.Text = _settings.Ollama.ServerUrl;
-            OllamaSystemPromptTextBox.Text = _settings.Ollama.SystemPrompt;
-            OllamaTemperatureSlider.Value = _settings.Ollama.Temperature;
-            OllamaMaxTokensTextBox.Text = _settings.Ollama.MaxTokens.ToString();
-            OllamaEnableStreamingCheckBox.IsChecked = _settings.Ollama.EnableStreaming;
-
-            // Load available models if server URL is configured
-            if (!string.IsNullOrEmpty(_settings.Ollama.ServerUrl))
-            {
-                await LoadAvailableOllamaModels();
-            }
-        }
-        catch (Exception ex)
-        {
-            _logger.LogError(ex, "Failed to load Ollama settings");
-        }
-    }
-
-    // Audio Notification Event Handlers
-    private void BrowseAudioFile_Click(object sender, RoutedEventArgs e)
-    {
-        var openFileDialog = new OpenFileDialog
-        {
-            Title = "Select Audio Notification File",
-            Filter = "Audio Files (*.wav;*.mp3)|*.wav;*.mp3|WAV Files (*.wav)|*.wav|MP3 Files (*.mp3)|*.mp3|All Files (*.*)|*.*",
-            CheckFileExists = true
-        };
-
-        if (openFileDialog.ShowDialog() == true)
-        {
-            AudioFilePathTextBox.Text = openFileDialog.FileName;
-        }
-    }
-
-    private async void TestAudio_Click(object sender, RoutedEventArgs e)
-    {
-        try
-        {
-            var audioFilePath = AudioFilePathTextBox.Text;
-            if (string.IsNullOrEmpty(audioFilePath) || !File.Exists(audioFilePath))
-            {
-                MessageBox.Show("Please select a valid audio file first.", "Audio File Required", 
-                    MessageBoxButton.OK, MessageBoxImage.Warning);
-                return;
-            }
-
-            TestAudioButton.IsEnabled = false;
-
-            // Set volume and test the audio file
-            _audioNotificationService.SetVolume(VolumeSlider.Value);
-            var success = await _audioNotificationService.TestAudioFileAsync(audioFilePath);
-
-            if (success)
-            {
-                MessageBox.Show("✓ Audio played successfully!", "Audio Test", 
-                    MessageBoxButton.OK, MessageBoxImage.Information);
-            }
-            else
-            {
-                MessageBox.Show("✗ Audio test failed. Please check the file format and try again.", "Audio Test Failed", 
-                    MessageBoxButton.OK, MessageBoxImage.Warning);
-            }
-        }
-        catch (Exception ex)
-        {
-            _logger.LogError(ex, "Audio test failed");
-            MessageBox.Show($"✗ Audio test failed: {ex.Message}", "Audio Test Error", 
-                MessageBoxButton.OK, MessageBoxImage.Error);
-        }
-        finally
-        {
-            TestAudioButton.IsEnabled = true;
-        }
-    }
-
-    private void VolumeSlider_ValueChanged(object sender, RoutedPropertyChangedEventArgs<double> e)
-    {
-        if (VolumeValueTextBlock != null)
-        {
-            VolumeValueTextBlock.Text = $"{e.NewValue * 100:F0}%";
-        }
-        
-        // Update settings object immediately so changes are captured when saving
-        if (_settings?.AudioNotification != null)
-        {
-            _settings.AudioNotification.Volume = e.NewValue;
-            
-            // Update the audio notification service with the new volume in real-time
-            try
-            {
-                _audioNotificationService?.SetVolume(e.NewValue);
-            }
-            catch (Exception ex)
-            {
-                _logger.LogWarning(ex, "Failed to update audio notification volume in real-time");
-            }
-        }
-    }
-
-    private void LoadAudioDevices()
-    {
-        try
-        {
-            var devices = _audioService.GetAvailableMicrophones();
-            MicrophoneComboBox.Items.Clear();
-            
-            foreach (var device in devices)
-            {
-                var item = new ComboBoxItem
-                {
-                    Content = device.IsDefault ? $"{device.Name} (Default)" : device.Name,
-                    Tag = device.Id
-                };
-                
-                MicrophoneComboBox.Items.Add(item);
-                
-                if (device.Id == _settings.Audio.PreferredDeviceId || 
-                    (string.IsNullOrEmpty(_settings.Audio.PreferredDeviceId) && device.IsDefault))
-                {
-                    MicrophoneComboBox.SelectedItem = item;
-                }
-            }
-        }
-        catch (Exception ex)
-        {
-            _logger.LogError(ex, "Failed to load audio devices");
-            MessageBox.Show("Failed to load audio devices. Please try refreshing.", "Audio Error", 
-                MessageBoxButton.OK, MessageBoxImage.Warning);
-        }
-    }
-
-    private void HotkeyTextBox_PreviewKeyDown(object sender, KeyEventArgs e)
-    {
-        e.Handled = true;
-        
-        var modifiers = new List<string>();
-        var key = "";
-        
-        // Capture modifier keys
-        if (Keyboard.IsKeyDown(Key.LeftCtrl) || Keyboard.IsKeyDown(Key.RightCtrl))
-            modifiers.Add("Ctrl");
-        if (Keyboard.IsKeyDown(Key.LeftAlt) || Keyboard.IsKeyDown(Key.RightAlt))
-            modifiers.Add("Alt");
-        if (Keyboard.IsKeyDown(Key.LeftShift) || Keyboard.IsKeyDown(Key.RightShift))
-            modifiers.Add("Shift");
-        if (Keyboard.IsKeyDown(Key.LWin) || Keyboard.IsKeyDown(Key.RWin))
-            modifiers.Add("Win");
-            
-        // Capture main key (ignore modifier keys themselves)
-        if (e.Key != Key.LeftCtrl && e.Key != Key.RightCtrl &&
-            e.Key != Key.LeftAlt && e.Key != Key.RightAlt &&
-            e.Key != Key.LeftShift && e.Key != Key.RightShift &&
-            e.Key != Key.LWin && e.Key != Key.RWin)
-        {
-            key = e.Key.ToString();
-        }
-        
-        if (!string.IsNullOrEmpty(key))
-        {
-            if (modifiers.Count > 0)
-            {
-                _capturedHotkey = string.Join("+", modifiers) + "+" + key;
-            }
-            else
-            {
-                _capturedHotkey = key;
-            }
-            
-            HotkeyTextBox.Text = _capturedHotkey;
-        }
-    }
-
-    private void LlmHotkeyTextBox_PreviewKeyDown(object sender, KeyEventArgs e)
-    {
-        e.Handled = true;
-        
-        var modifiers = new List<string>();
-        var key = "";
-        
-        // Capture modifier keys
-        if (Keyboard.IsKeyDown(Key.LeftCtrl) || Keyboard.IsKeyDown(Key.RightCtrl))
-            modifiers.Add("Ctrl");
-        if (Keyboard.IsKeyDown(Key.LeftAlt) || Keyboard.IsKeyDown(Key.RightAlt))
-            modifiers.Add("Alt");
-        if (Keyboard.IsKeyDown(Key.LeftShift) || Keyboard.IsKeyDown(Key.RightShift))
-            modifiers.Add("Shift");
-        if (Keyboard.IsKeyDown(Key.LWin) || Keyboard.IsKeyDown(Key.RWin))
-            modifiers.Add("Win");
-            
-        // Capture main key (ignore modifier keys themselves)
-        if (e.Key != Key.LeftCtrl && e.Key != Key.RightCtrl &&
-            e.Key != Key.LeftAlt && e.Key != Key.RightAlt &&
-            e.Key != Key.LeftShift && e.Key != Key.RightShift &&
-            e.Key != Key.LWin && e.Key != Key.RWin)
-        {
-            key = e.Key.ToString();
-        }
-        
-        if (!string.IsNullOrEmpty(key))
-        {
-            if (modifiers.Count > 0)
-            {
-                _capturedLlmHotkey = string.Join("+", modifiers) + "+" + key;
-            }
-            else
-            {
-                _capturedLlmHotkey = key;
-            }
-            
-            LlmHotkeyTextBox.Text = _capturedLlmHotkey;
-        }
-    }
-
-    private void ClearHotkey_Click(object sender, RoutedEventArgs e)
-    {
-        HotkeyTextBox.Text = "";
-        _capturedHotkey = "";
-    }
-
-    private void ClearLlmHotkey_Click(object sender, RoutedEventArgs e)
-    {
-        LlmHotkeyTextBox.Text = "";
-        _capturedLlmHotkey = "";
-    }
-
-    private void MicrophoneComboBox_SelectionChanged(object sender, SelectionChangedEventArgs e)
-    {
-        TestResultTextBlock.Text = "";
-    }
-
-    private void RefreshDevices_Click(object sender, RoutedEventArgs e)
-    {
-        LoadAudioDevices();
-        TestResultTextBlock.Text = "Devices refreshed";
-        TestResultTextBlock.Foreground = System.Windows.Media.Brushes.Green;
-    }
-
-    private async void TestMicrophone_Click(object sender, RoutedEventArgs e)
-    {
-        if (MicrophoneComboBox.SelectedItem is not ComboBoxItem selectedItem)
-        {
-            TestResultTextBlock.Text = "Please select a microphone first";
-            TestResultTextBlock.Foreground = System.Windows.Media.Brushes.Red;
-            return;
-        }
-
-        try
-        {
-            TestResultTextBlock.Text = "Testing microphone and transcription... Speak now!";
-            TestResultTextBlock.Foreground = System.Windows.Media.Brushes.Blue;
-            
-            TestMicrophoneButton.IsEnabled = false;
-            
-            // Enhanced test - record for 5 seconds and test transcription
-            var tempFile = Path.Combine(Path.GetTempPath(), $"mic_test_{DateTime.Now:yyyyMMdd_HHmmss_fff}.wav");
-            
-            // Step 1: Test audio recording
-            TestResultTextBlock.Text = "Step 1: Testing audio recording...";
-            await Task.Run(async () =>
-            {
-                await _audioService.StartRecordingAsync(tempFile);
-                await Task.Delay(5000); // Record for 5 seconds
-                await _audioService.StopRecordingAsync();
-            });
-            
-            // Wait for file to be fully released
-            TestResultTextBlock.Text = "Waiting for recording to finalize...";
-            await Task.Delay(1000);
-            
-            if (!File.Exists(tempFile))
-            {
-                TestResultTextBlock.Text = "✗ Audio recording failed - no file created";
-                TestResultTextBlock.Foreground = System.Windows.Media.Brushes.Red;
-                return;
-            }
-            
-            var fileInfo = new FileInfo(tempFile);
-            if (fileInfo.Length < 1000)
-            {
-                TestResultTextBlock.Text = "⚠ No audio detected. Check microphone connection.";
-                TestResultTextBlock.Foreground = System.Windows.Media.Brushes.Orange;
-                File.Delete(tempFile);
-                return;
-            }
-            
-            // Step 2: Test transcription
-            TestResultTextBlock.Text = $"Step 2: Testing transcription... (Audio: {fileInfo.Length / 1024}KB)";
-            
-            try
-            {
-                var transcriptionService = (CarelessWhisperV2.Services.Transcription.WhisperTranscriptionService)_orchestrator.GetType()
-                    .GetField("_transcriptionService", System.Reflection.BindingFlags.NonPublic | System.Reflection.BindingFlags.Instance)
-                    ?.GetValue(_orchestrator);
-                
-                if (transcriptionService == null)
-                {
-                    TestResultTextBlock.Text = "✗ Transcription service not found";
-                    TestResultTextBlock.Foreground = System.Windows.Media.Brushes.Red;
-                    return;
-                }
-                
-                // Check if transcription service is initialized
-                var isInitialized = transcriptionService.IsInitialized;
-                if (!isInitialized)
-                {
-                    TestResultTextBlock.Text = "⚠ Initializing transcription service...";
-                    await transcriptionService.InitializeAsync("Base");
-                }
-                
-                // Attempt transcription
-                var result = await transcriptionService.TranscribeAsync(tempFile);
-                
-                if (!string.IsNullOrWhiteSpace(result.FullText))
-                {
-                    TestResultTextBlock.Text = $"✓ Test successful! Transcribed: \"{result.FullText.Substring(0, Math.Min(100, result.FullText.Length))}...\"";
-                    TestResultTextBlock.Foreground = System.Windows.Media.Brushes.Green;
-                }
-                else
-                {
-                    TestResultTextBlock.Text = "⚠ Audio recorded but no speech detected. Try speaking louder or closer to microphone.";
-                    TestResultTextBlock.Foreground = System.Windows.Media.Brushes.Orange;
-                }
-            }
-            catch (Exception transcriptionEx)
-            {
-                _logger.LogError(transcriptionEx, "Transcription test failed");
-                TestResultTextBlock.Text = $"✗ Transcription failed: {transcriptionEx.Message}";
-                TestResultTextBlock.Foreground = System.Windows.Media.Brushes.Red;
-            }
-            
-            // Cleanup
-            if (File.Exists(tempFile))
-            {
-                File.Delete(tempFile);
-            }
-        }
-        catch (Exception ex)
-        {
-            _logger.LogError(ex, "Microphone test failed");
-            TestResultTextBlock.Text = $"✗ Test failed: {ex.Message}";
-            TestResultTextBlock.Foreground = System.Windows.Media.Brushes.Red;
-        }
-        finally
-        {
-            TestMicrophoneButton.IsEnabled = true;
-        }
-    }
-
-    private void ModelSizeComboBox_SelectionChanged(object sender, SelectionChangedEventArgs e)
-    {
-        UpdateModelInfo();
-    }
-
-    private void UpdateModelInfo()
-    {
-        if (ModelSizeComboBox.SelectedItem is not ComboBoxItem selectedItem)
-            return;
-            
-        var modelSize = selectedItem.Tag?.ToString() ?? "Base";
-        
-        switch (modelSize.ToLower())
-        {
-            case "tiny":
-                ModelInfoTextBlock.Text = "Tiny Model - Fast processing, basic accuracy";
-                ModelSizeTextBlock.Text = "Size: ~39M parameters, ~1GB RAM";
-                ModelPerformanceTextBlock.Text = "Performance: Very fast, suitable for testing";
-                break;
-            case "base":
-                ModelInfoTextBlock.Text = "Base Model - Balanced performance and accuracy";
-                ModelSizeTextBlock.Text = "Size: ~74M parameters, ~1GB RAM";
-                ModelPerformanceTextBlock.Text = "Performance: Good accuracy with reasonable speed";
-                break;
-            case "small":
-                ModelInfoTextBlock.Text = "Small Model - Good accuracy";
-                ModelSizeTextBlock.Text = "Size: ~244M parameters, ~2GB RAM";
-                ModelPerformanceTextBlock.Text = "Performance: Better accuracy, slower processing";
-                break;
-            case "medium":
-                ModelInfoTextBlock.Text = "Medium Model - High accuracy";
-                ModelSizeTextBlock.Text = "Size: ~769M parameters, ~5GB RAM";
-                ModelPerformanceTextBlock.Text = "Performance: High accuracy, requires more resources";
-                break;
-        }
-    }
-
-    private async void Save_Click(object sender, RoutedEventArgs e)
-    {
-        try
-        {
-            // Validate inputs
-            if (!ValidateInputs())
-                return;
-                
-            // Update settings object
-            UpdateSettingsFromUI();
-            
-            // Save settings
-            await _orchestrator.UpdateSettingsAsync(_settings);
-            
-            DialogResult = true;
-            Close();
-        }
-        catch (Exception ex)
-        {
-            _logger.LogError(ex, "Failed to save settings");
-            MessageBox.Show($"Failed to save settings: {ex.Message}", "Error", 
-                MessageBoxButton.OK, MessageBoxImage.Error);
-        }
-    }
-
-    private bool ValidateInputs()
-    {
-        // Validate retention days
-        if (!int.TryParse(RetentionDaysTextBox.Text, out var retentionDays) || retentionDays < 1)
-        {
-            MessageBox.Show("Retention period must be a positive number.", "Validation Error", 
-                MessageBoxButton.OK, MessageBoxImage.Warning);
-            return false;
-        }
-        
-        // Validate hotkey
-        if (string.IsNullOrWhiteSpace(HotkeyTextBox.Text))
-        {
-            MessageBox.Show("Please set a hotkey for push-to-talk.", "Validation Error", 
-                MessageBoxButton.OK, MessageBoxImage.Warning);
-            return false;
-        }
-        
-        // Validate OpenRouter settings
-        if (!int.TryParse(MaxTokensTextBox.Text, out var maxTokens) || maxTokens < 1 || maxTokens > 4000)
-        {
-            MessageBox.Show("Max tokens must be between 1 and 4000.", "Validation Error", 
-                MessageBoxButton.OK, MessageBoxImage.Warning);
-            return false;
-        }
-
-        // Validate audio notification settings
-        if (EnableNotificationsCheckBox.IsChecked == true)
-        {
-            var audioPath = AudioFilePathTextBox.Text;
-            
-            // Check if audio file path is provided when notifications are enabled
-            if (string.IsNullOrWhiteSpace(audioPath))
-            {
-                MessageBox.Show("Please select an audio file when notifications are enabled.", "Validation Error", 
-                    MessageBoxButton.OK, MessageBoxImage.Warning);
-                return false;
-            }
-            
-            // Check if file exists
-            if (!File.Exists(audioPath))
-            {
-                MessageBox.Show("Selected audio file does not exist. Please choose a valid audio file.", "Validation Error", 
-                    MessageBoxButton.OK, MessageBoxImage.Warning);
-                return false;
-            }
-            
-            // Validate file format
-            var extension = Path.GetExtension(audioPath)?.ToLowerInvariant();
-            if (extension != ".wav" && extension != ".mp3")
-            {
-                MessageBox.Show("Audio file must be in .wav or .mp3 format.", "Validation Error", 
-                    MessageBoxButton.OK, MessageBoxImage.Warning);
-                return false;
-            }
-            
-            // Validate that at least one notification type is enabled
-            if (!(PlayOnSpeechToTextCheckBox.IsChecked == true || PlayOnLlmResponseCheckBox.IsChecked == true))
-            {
-                MessageBox.Show("Please enable at least one notification type (Speech-to-Text or LLM Response) when notifications are enabled.", "Validation Error", 
-                    MessageBoxButton.OK, MessageBoxImage.Warning);
-                return false;
-            }
-        }
-        
-        // Validate volume range
-        if (VolumeSlider.Value < 0.0 || VolumeSlider.Value > 1.0)
-        {
-            MessageBox.Show("Volume must be between 0% and 100%.", "Validation Error", 
-                MessageBoxButton.OK, MessageBoxImage.Warning);
-            return false;
-        }
-        
-        return true;
-    }
-
-    private async void UpdateSettingsFromUI()
-    {
-        // General
-        _settings.AutoStartWithWindows = AutoStartCheckBox.IsChecked ?? false;
-        _settings.Theme = ((ComboBoxItem)ThemeComboBox.SelectedItem)?.Content?.ToString() ?? "Dark";
-        _settings.Logging.EnableTranscriptionLogging = EnableLoggingCheckBox.IsChecked ?? true;
-        _settings.Logging.SaveAudioFiles = SaveAudioFilesCheckBox.IsChecked ?? false;
-        _settings.Logging.LogRetentionDays = int.Parse(RetentionDaysTextBox.Text);
-        
-        // Hotkeys
-        _settings.Hotkeys.PushToTalkKey = HotkeyTextBox.Text;
-        _settings.Hotkeys.LlmPromptKey = LlmHotkeyTextBox.Text;
-        _settings.Hotkeys.RequireModifiers = RequireModifiersCheckBox.IsChecked ?? false;
-        
-        // Audio
-        _settings.Audio.PreferredDeviceId = ((ComboBoxItem)MicrophoneComboBox.SelectedItem)?.Tag?.ToString() ?? "";
-        
-        var sampleRateText = ((ComboBoxItem)SampleRateComboBox.SelectedItem)?.Content?.ToString() ?? "16000 Hz";
-        _settings.Audio.SampleRate = int.Parse(sampleRateText.Split(' ')[0]);
-        
-        var bufferSizeText = ((ComboBoxItem)BufferSizeComboBox.SelectedItem)?.Content?.ToString() ?? "1024";
-        _settings.Audio.BufferSize = int.Parse(bufferSizeText);
-        
-        // Whisper
-        _settings.Whisper.ModelSize = ((ComboBoxItem)ModelSizeComboBox.SelectedItem)?.Tag?.ToString() ?? "Base";
-        _settings.Whisper.Language = ((ComboBoxItem)LanguageComboBox.SelectedItem)?.Tag?.ToString() ?? "auto";
-        _settings.Whisper.EnableGpuAcceleration = EnableGpuCheckBox.IsChecked ?? true;
-        
-        // OpenRouter V3.0 Settings
-        _settings.OpenRouter.SystemPrompt = SystemPromptTextBox.Text;
-        _settings.OpenRouter.Temperature = TemperatureSlider.Value;
-        _settings.OpenRouter.MaxTokens = int.Parse(MaxTokensTextBox.Text);
-        _settings.OpenRouter.EnableStreaming = EnableStreamingCheckBox.IsChecked ?? true;
-        
-        // Save selected model
-        if (ModelComboBox.SelectedItem is ComboBoxItem selectedModelItem && selectedModelItem.Tag != null)
-        {
-            _settings.OpenRouter.SelectedModel = selectedModelItem.Tag.ToString();
-        }
-        
-        // Save API key to environment service
-        var apiKey = ApiKeyPasswordBox.Password;
-        if (!string.IsNullOrEmpty(apiKey))
-        {
-            try
-            {
-                await _environmentService.SaveApiKeyAsync(apiKey);
-            }
-            catch (Exception ex)
-            {
-                _logger.LogError(ex, "Failed to save API key");
-                // Note: Don't throw here as we want to continue saving other settings
-            }
-        }
-        
-        // Ollama V3.0 Settings
-        _settings.Ollama.ServerUrl = OllamaServerUrlTextBox.Text;
-        _settings.Ollama.SystemPrompt = OllamaSystemPromptTextBox.Text;
-        _settings.Ollama.Temperature = OllamaTemperatureSlider.Value;
-        _settings.Ollama.MaxTokens = int.Parse(OllamaMaxTokensTextBox.Text);
-        _settings.Ollama.EnableStreaming = OllamaEnableStreamingCheckBox.IsChecked ?? true;
-        
-        // Save selected Ollama model
-        if (OllamaModelComboBox.SelectedItem is ComboBoxItem selectedOllamaModelItem && selectedOllamaModelItem.Tag != null)
-        {
-            _settings.Ollama.SelectedModel = selectedOllamaModelItem.Tag.ToString();
-        }
-
-        // Audio Notification V3.0 Settings
-        _settings.AudioNotification.EnableNotifications = EnableNotificationsCheckBox.IsChecked ?? false;
-        _settings.AudioNotification.PlayOnSpeechToText = PlayOnSpeechToTextCheckBox.IsChecked ?? false;
-        _settings.AudioNotification.PlayOnLlmResponse = PlayOnLlmResponseCheckBox.IsChecked ?? false;
-        _settings.AudioNotification.AudioFilePath = AudioFilePathTextBox.Text;
-        _settings.AudioNotification.Volume = VolumeSlider.Value;
-
-        // TTS V3.6.5 Settings
-        _settings.Tts.EnableTts = EnableTtsCheckBox.IsChecked ?? true;
-        _settings.Tts.SpeechSpeed = (float)TtsSpeechSpeedSlider.Value;
-        _settings.Tts.Volume = (float)TtsVolumeSlider.Value;
-        _settings.Tts.MaxTextLength = int.Parse(TtsMaxTextLengthTextBox.Text);
-        _settings.Tts.UseFallbackSapi = TtsUseFallbackSapiCheckBox.IsChecked ?? true;
-        
-        // Save selected TTS voice
-        if (TtsVoiceComboBox.SelectedItem is ComboBoxItem selectedTtsVoiceItem && selectedTtsVoiceItem.Tag != null)
-        {
-            _settings.Tts.SelectedVoice = selectedTtsVoiceItem.Tag.ToString() ?? "expr-voice-2-f";
-        }
-
-        // Vision V3.6.3 Settings
-        _settings.Vision.EnableVisionCapture = EnableVisionCheckBox.IsChecked ?? true;
-        _settings.Vision.SystemPrompt = VisionSystemPromptTextBox.Text;
-        
-        // Save image processing settings
-        var imageSizeTag = ((ComboBoxItem)VisionImageSizeComboBox.SelectedItem)?.Tag?.ToString() ?? "1024";
-        _settings.Vision.ImageQuality = int.Parse(imageSizeTag) >= 1536 ? 95 : 85; // Higher quality for larger images
-        
-        // Save selected Vision model
-        if (VisionModelComboBox.SelectedItem is ComboBoxItem selectedVisionModelItem && selectedVisionModelItem.Tag != null)
-        {
-            _settings.Vision.SelectedVisionModel = selectedVisionModelItem.Tag.ToString() ?? "";
-        }
-    }
-
-    // TTS Event Handlers
-    private async Task LoadTtsSettings()
-    {
-        try
-        {
-            EnableTtsCheckBox.IsChecked = _settings.Tts.EnableTts;
-            TtsSpeechSpeedSlider.Value = _settings.Tts.SpeechSpeed;
-            TtsSpeechSpeedValueTextBlock.Text = $"{_settings.Tts.SpeechSpeed:F1}x";
-            TtsVolumeSlider.Value = _settings.Tts.Volume;
-            TtsVolumeValueTextBlock.Text = $"{_settings.Tts.Volume * 100:F0}%";
-            TtsMaxTextLengthTextBox.Text = _settings.Tts.MaxTextLength.ToString();
-            TtsUseFallbackSapiCheckBox.IsChecked = _settings.Tts.UseFallbackSapi;
-
-            // Load available voices
-            await LoadTtsVoices();
-            
-            // Update Python status - but don't trigger initialization during settings load
-            await RefreshTtsStatusLazy();
-        }
-        catch (Exception ex)
-        {
-            _logger.LogError(ex, "Failed to load TTS settings");
-        }
-    }
-
-    private async Task LoadTtsVoices()
-    {
-        try
-        {
-            TtsVoiceComboBox.Items.Clear();
-            var voices = _ttsEngine.GetAvailableVoices();
-            
-            foreach (var voice in voices)
-            {
-                var item = new ComboBoxItem
-                {
-                    Content = voice.Description,
-                    Tag = voice.Id
-                };
-                TtsVoiceComboBox.Items.Add(item);
-                
-                if (voice.Id == _settings.Tts.SelectedVoice)
-                {
-                    TtsVoiceComboBox.SelectedItem = item;
-                }
-            }
-            
-            // If no voice is selected, select the first one
-            if (TtsVoiceComboBox.SelectedItem == null && TtsVoiceComboBox.Items.Count > 0)
-            {
-                TtsVoiceComboBox.SelectedIndex = 0;
-            }
-        }
-        catch (Exception ex)
-        {
-            _logger.LogError(ex, "Failed to load TTS voices");
-        }
-    }
-
-    private void TtsVoiceComboBox_SelectionChanged(object sender, SelectionChangedEventArgs e)
-    {
-        if (TtsVoiceComboBox.SelectedItem is ComboBoxItem selectedItem && selectedItem.Tag != null)
-        {
-            var voiceId = selectedItem.Tag.ToString();
-            var voices = _ttsEngine.GetAvailableVoices();
-            var selectedVoice = voices.FirstOrDefault(v => v.Id == voiceId);
-            
-            if (selectedVoice != null)
-            {
-                TtsVoiceNameTextBlock.Text = selectedVoice.Description;
-                TtsVoiceDescriptionTextBlock.Text = $"Gender: {selectedVoice.Gender}, Language: {selectedVoice.Language}";
-                TtsVoiceDetailsTextBlock.Text = "KittenTTS neural voice with expressive capabilities";
-            }
-        }
-    }
-
-    private void TtsSpeechSpeedSlider_ValueChanged(object sender, RoutedPropertyChangedEventArgs<double> e)
-    {
-        if (TtsSpeechSpeedValueTextBlock != null)
-        {
-            TtsSpeechSpeedValueTextBlock.Text = $"{e.NewValue:F1}x";
-        }
-    }
-
-    private void TtsVolumeSlider_ValueChanged(object sender, RoutedPropertyChangedEventArgs<double> e)
-    {
-        if (TtsVolumeValueTextBlock != null)
-        {
-            TtsVolumeValueTextBlock.Text = $"{e.NewValue * 100:F0}%";
-        }
-    }
-
-    private async void RefreshTtsStatus_Click(object sender, RoutedEventArgs e)
-    {
-        await RefreshTtsStatus();
-    }
-
-    private async Task RefreshTtsStatus()
-    {
-        try
-        {
-            RefreshTtsStatusButton.IsEnabled = false;
-            TtsPythonStatusTextBlock.Text = "Checking Python environment...";
-            
-            // Check Python availability
-            var pythonAvailable = await _pythonManager.InitializeAsync();
-            if (pythonAvailable)
-            {
-                TtsPythonStatusTextBlock.Text = "Python environment: Available";
-                TtsPythonStatusTextBlock.Foreground = System.Windows.Media.Brushes.Green;
-            }
-            else
-            {
-                TtsPythonStatusTextBlock.Text = "Python environment: Not available";
-                TtsPythonStatusTextBlock.Foreground = System.Windows.Media.Brushes.Red;
-            }
-            
-            // Check KittenTTS availability
-            var kittenTtsAvailable = await _ttsEngine.IsAvailableAsync();
-            if (kittenTtsAvailable)
-            {
-                TtsKittenStatusTextBlock.Text = "KittenTTS: Available and ready";
-                TtsKittenStatusTextBlock.Foreground = System.Windows.Media.Brushes.Green;
-            }
-            else
-            {
-                TtsKittenStatusTextBlock.Text = "KittenTTS: Not available, will use SAPI fallback";
-                TtsKittenStatusTextBlock.Foreground = System.Windows.Media.Brushes.Orange;
-            }
-            
-            // Update engine status
-            TtsEngineStatusTextBlock.Text = $"Engine: {_ttsEngine.EngineInfo}";
-            TtsEngineStatusTextBlock.Foreground = System.Windows.Media.Brushes.Blue;
-            
-        }
-        catch (Exception ex)
-        {
-            _logger.LogError(ex, "Failed to refresh TTS status");
-            TtsPythonStatusTextBlock.Text = "Status check failed";
-            TtsPythonStatusTextBlock.Foreground = System.Windows.Media.Brushes.Red;
-        }
-        finally
-        {
-            RefreshTtsStatusButton.IsEnabled = true;
-        }
-    }
-
-    private async Task RefreshTtsStatusLazy()
-    {
-        try
-        {
-            // Don't trigger Python initialization during settings load - just show status based on current state
-            if (_pythonManager.IsInitialized)
-            {
-                TtsPythonStatusTextBlock.Text = "Python environment: Available";
-                TtsPythonStatusTextBlock.Foreground = System.Windows.Media.Brushes.Green;
-            }
-            else
-            {
-                TtsPythonStatusTextBlock.Text = "Python environment: Not initialized (click Refresh to check)";
-                TtsPythonStatusTextBlock.Foreground = System.Windows.Media.Brushes.Orange;
-            }
-            
-            // Update engine status without triggering initialization
-            TtsEngineStatusTextBlock.Text = $"Engine: {_ttsEngine.EngineInfo}";
-            TtsEngineStatusTextBlock.Foreground = System.Windows.Media.Brushes.Blue;
-            
-            // Show generic status for KittenTTS without checking availability
-            TtsKittenStatusTextBlock.Text = "KittenTTS: Status unknown (click Refresh to check)";
-            TtsKittenStatusTextBlock.Foreground = System.Windows.Media.Brushes.Gray;
-        }
-        catch (Exception ex)
-        {
-            _logger.LogError(ex, "Failed to refresh TTS status lazily");
-            TtsPythonStatusTextBlock.Text = "Status display failed";
-            TtsPythonStatusTextBlock.Foreground = System.Windows.Media.Brushes.Red;
-        }
-    }
-
-    private async void TestTts_Click(object sender, RoutedEventArgs e)
-    {
-        try
-        {
-            TestTtsButton.IsEnabled = false;
-            
-            // Set clipboard with test text
-            var testText = "This is a KittenTTS test. The text-to-speech system is working correctly.";
-            await _clipboardService.SetTextAsync(testText);
-            
-            // Generate TTS with current settings
-            var options = new TtsOptions
-            {
-                Speed = (float)TtsSpeechSpeedSlider.Value,
-                OutputFormat = TtsOutputFormat.Wav
-            };
-            
-            var selectedVoiceId = ((ComboBoxItem)TtsVoiceComboBox.SelectedItem)?.Tag?.ToString() ?? "expr-voice-2-f";
-            var result = await _ttsEngine.GenerateAudioAsync(testText, options);
-            
-            if (result.Success)
-            {
-                // Play the audio
-                var audioPlayback = _serviceProvider.GetRequiredService<IAudioPlaybackService>();
-                audioPlayback.Volume = (float)TtsVolumeSlider.Value;
-                await audioPlayback.PlayAudioAsync(result.AudioData, CancellationToken.None);
-                
-                MessageBox.Show("TTS test completed successfully!", "TTS Test", 
-                    MessageBoxButton.OK, MessageBoxImage.Information);
-            }
-            else
-            {
-                MessageBox.Show($"TTS test failed: {result.ErrorMessage}", "TTS Test Failed", 
-                    MessageBoxButton.OK, MessageBoxImage.Warning);
-            }
-        }
-        catch (Exception ex)
-        {
-            _logger.LogError(ex, "TTS test failed");
-            MessageBox.Show($"TTS test failed: {ex.Message}", "TTS Test Error", 
-                MessageBoxButton.OK, MessageBoxImage.Error);
-        }
-        finally
-        {
-            TestTtsButton.IsEnabled = true;
-        }
-    }
-
-    // Vision Event Handlers
-    private async Task LoadVisionSettings()
-    {
-        try
-        {
-            EnableVisionCheckBox.IsChecked = _settings.Vision.EnableVisionCapture;
-            VisionSystemPromptTextBox.Text = _settings.Vision.SystemPrompt;
-            
-            // Load image size based on quality setting
-            var imageSizeTag = _settings.Vision.ImageQuality >= 95 ? "1536" : "1024";
-            VisionImageSizeComboBox.SelectedItem = VisionImageSizeComboBox.Items.Cast<ComboBoxItem>()
-                .FirstOrDefault(item => item.Tag?.ToString() == imageSizeTag);
-            
-            // Set quality setting
-            VisionImageQualityComboBox.SelectedItem = VisionImageQualityComboBox.Items.Cast<ComboBoxItem>()
-                .FirstOrDefault(item => item.Tag?.ToString() == (_settings.Vision.ImageQuality >= 95 ? "high" : "balanced"));
-                
-            VisionShowPreviewCheckBox.IsChecked = true; // Default to enabled
-            VisionAutoClipboardCheckBox.IsChecked = true; // Default to enabled
-
-            // Load available vision models
-            await LoadVisionModels();
-        }
-        catch (Exception ex)
-        {
-            _logger.LogError(ex, "Failed to load Vision settings");
-        }
-    }
-
-    private async Task LoadVisionModels()
-    {
-        try
-        {
-            VisionModelComboBox.Items.Clear();
-            
-            // Get available vision models from OpenRouter
-            _availableVisionModels = await _openRouterService.GetAvailableVisionModelsAsync();
-            
-            foreach (var model in _availableVisionModels)
-            {
-                var item = new ComboBoxItem
-                {
-                    Content = $"{model.Name}",
-                    Tag = model.Id
-                };
-                VisionModelComboBox.Items.Add(item);
-                
-                if (model.Id == _settings.Vision.SelectedVisionModel)
-                {
-                    VisionModelComboBox.SelectedItem = item;
-                }
-            }
-            
-            // If no model is selected, try to select a default vision model
-            if (VisionModelComboBox.SelectedItem == null && VisionModelComboBox.Items.Count > 0)
-            {
-                // Try to find Claude or GPT-4 Vision first
-                var preferredModel = VisionModelComboBox.Items.Cast<ComboBoxItem>()
-                    .FirstOrDefault(item => item.Tag?.ToString()?.Contains("claude") == true ||
-                                          item.Tag?.ToString()?.Contains("gpt-4") == true ||
-                                          item.Tag?.ToString()?.Contains("vision") == true);
-                                          
-                if (preferredModel != null)
-                {
-                    VisionModelComboBox.SelectedItem = preferredModel;
-                }
-                else
-                {
-                    VisionModelComboBox.SelectedIndex = 0;
-                }
-            }
-        }
-        catch (Exception ex)
-        {
-            _logger.LogError(ex, "Failed to load Vision models");
-        }
-    }
-
-    private void VisionModelComboBox_SelectionChanged(object sender, SelectionChangedEventArgs e)
-    {
-        if (VisionModelComboBox.SelectedItem is ComboBoxItem selectedItem && selectedItem.Tag != null)
-        {
-            var modelId = selectedItem.Tag.ToString();
-            var selectedModel = _availableVisionModels.FirstOrDefault(v => v.Id == modelId);
-            
-            if (selectedModel != null)
-            {
-                VisionModelNameTextBlock.Text = selectedModel.Name;
-                VisionModelDescriptionTextBlock.Text = selectedModel.Description;
-                VisionModelDetailsTextBlock.Text = $"Pricing: ${selectedModel.PricePerMToken}/1M tokens, Context: {selectedModel.ContextLength:N0} tokens";
-            }
-        }
-    }
-
-    private async void RefreshVisionModels_Click(object sender, RoutedEventArgs e)
-    {
-        await LoadVisionModels();
-    }
-
-    private async void TestVisionCapture_Click(object sender, RoutedEventArgs e)
-    {
-        try
-        {
-            TestVisionCaptureButton.IsEnabled = false;
-            
-            MessageBox.Show("The screen will be captured for vision analysis in 3 seconds. Position any content you want analyzed on your screen.", 
-                           "Vision Test", MessageBoxButton.OK, MessageBoxImage.Information);
-            
-            // Small delay to let user position content
-            await Task.Delay(3000);
-            
-            // Test vision capture using the service
-            var result = await _visionProcessingService.CaptureAndAnalyzeAsync(null);
-            
-            if (!string.IsNullOrEmpty(result) && result != "Vision analysis failed: No screen area selected.")
-            {
-                var message = $"Vision test completed successfully!\n\nAnalysis result:\n{result.Substring(0, Math.Min(500, result.Length))}";
-                if (result.Length > 500)
-                {
-                    message += "...";
-                }
-                
-                MessageBox.Show(message, "Vision Test Success", 
-                    MessageBoxButton.OK, MessageBoxImage.Information);
-            }
-            else
-            {
-                MessageBox.Show("Vision test failed or was cancelled. Please ensure a vision-capable model is selected in OpenRouter/Ollama settings.", 
-                               "Vision Test Failed", MessageBoxButton.OK, MessageBoxImage.Warning);
-            }
-        }
-        catch (Exception ex)
-        {
-            _logger.LogError(ex, "Vision test failed");
-            MessageBox.Show($"Vision test failed: {ex.Message}", "Vision Test Error", 
-                MessageBoxButton.OK, MessageBoxImage.Error);
-        }
-        finally
-        {
-            TestVisionCaptureButton.IsEnabled = true;
-        }
-    }
-
-    // TTS Event Handlers - NEW
-    private List<VoiceInfo> _availableVoices = new();
-
-    private async void RefreshVoices_Click(object sender, RoutedEventArgs e)
-    {
-        try
-        {
-            RefreshVoicesButton.IsEnabled = false;
-            await LoadAvailableVoices();
-        }
-        catch (Exception ex)
-        {
-            _logger.LogError(ex, "Failed to refresh voices");
-            MessageBox.Show($"Failed to refresh voices: {ex.Message}", "Error", 
-                MessageBoxButton.OK, MessageBoxImage.Error);
-        }
-        finally
-        {
-            RefreshVoicesButton.IsEnabled = true;
-        }
-    }
-
-    private async Task LoadAvailableVoices()
-    {
-        try
-        {
-            VoiceComboBox.Items.Clear();
-            _availableVoices = (await _ttsService.GetAvailableVoicesAsync()).ToList();
-
-            // Add default option
-            var defaultItem = new ComboBoxItem
-            {
-                Content = "System Default",
-                Tag = ""
-            };
-            VoiceComboBox.Items.Add(defaultItem);
-
-            // Add available voices
-            foreach (var voice in _availableVoices)
-            {
-                var item = new ComboBoxItem
-                {
-                    Content = $"{voice.Name} ({voice.Gender}, {voice.Culture})",
-                    Tag = voice.Name
-                };
-                VoiceComboBox.Items.Add(item);
-            }
-
-            // Select stored voice or default
-            if (string.IsNullOrEmpty(_settings.TTS.SelectedVoice))
-            {
-                VoiceComboBox.SelectedItem = defaultItem;
-            }
-            else
-            {
-                var storedVoiceItem = VoiceComboBox.Items.Cast<ComboBoxItem>()
-                    .FirstOrDefault(item => item.Tag?.ToString() == _settings.TTS.SelectedVoice);
-                VoiceComboBox.SelectedItem = storedVoiceItem ?? defaultItem;
-            }
-        }
-        catch (Exception ex)
-        {
-            _logger.LogError(ex, "Failed to load available voices");
-        }
-    }
-
-    private void VoiceComboBox_SelectionChanged(object sender, SelectionChangedEventArgs e)
-    {
-        // Update settings immediately when voice changes
-        if (_settings?.TTS != null && VoiceComboBox.SelectedItem is ComboBoxItem selectedItem)
-        {
-            _settings.TTS.SelectedVoice = selectedItem.Tag?.ToString() ?? "";
-        }
-    }
-
-    private void SpeechRateSlider_ValueChanged(object sender, RoutedPropertyChangedEventArgs<double> e)
-    {
-        // Update settings immediately when rate changes
-        if (_settings?.TTS != null)
-        {
-            _settings.TTS.Rate = (int)e.NewValue;
-        }
-    }
-
-    private void SpeechVolumeSlider_ValueChanged(object sender, RoutedPropertyChangedEventArgs<double> e)
-    {
-        if (SpeechVolumeValueTextBlock != null)
-        {
-            SpeechVolumeValueTextBlock.Text = $"{e.NewValue:F0}%";
-        }
-
-        // Update settings immediately when volume changes
-        if (_settings?.TTS != null)
-        {
-            _settings.TTS.Volume = (int)e.NewValue;
-        }
-    }
-
-    private async void TestVoice_Click(object sender, RoutedEventArgs e)
-    {
-        try
-        {
-            TestVoiceButton.IsEnabled = false;
-            
-            // Configure TTS with current settings
-            var selectedVoice = "";
-            if (VoiceComboBox.SelectedItem is ComboBoxItem voiceItem && voiceItem.Tag != null)
-            {
-                selectedVoice = voiceItem.Tag.ToString() ?? "";
-            }
-
-            if (!string.IsNullOrEmpty(selectedVoice))
-            {
-                await _ttsService.SetVoiceAsync(selectedVoice);
-            }
-            await _ttsService.SetRateAsync((int)SpeechRateSlider.Value);
-            await _ttsService.SetVolumeAsync((int)SpeechVolumeSlider.Value);
-
-            // Test with a sample phrase
-            await _ttsService.SpeakTextAsync("Hello, this is a test of the selected voice settings.");
-        }
-        catch (Exception ex)
-        {
-            _logger.LogError(ex, "Voice test failed");
-            MessageBox.Show($"Voice test failed: {ex.Message}", "TTS Test Error", 
-                MessageBoxButton.OK, MessageBoxImage.Error);
-        }
-        finally
-        {
-            TestVoiceButton.IsEnabled = true;
-        }
-    }
-
-    private void Cancel_Click(object sender, RoutedEventArgs e)
-    {
-        DialogResult = false;
-        Close();
-    }
-}
+using System.IO;
+using System.Net.Http;
+using System.Windows;
+using System.Windows.Controls;
+using System.Windows.Input;
+using Microsoft.Extensions.Logging;
+using CarelessWhisperV2.Models;
+using CarelessWhisperV2.Services.Settings;
+using CarelessWhisperV2.Services.Audio;
+using CarelessWhisperV2.Services.Orchestration;
+using CarelessWhisperV2.Services.OpenRouter;
+using CarelessWhisperV2.Services.Ollama;
+using CarelessWhisperV2.Services.Environment;
+using CarelessWhisperV2.Services.AudioNotification;
+using CarelessWhisperV2.Services.Network;
+
+using CarelessWhisperV2.Services.TTS;
+
+
+using SharpHook.Native;
+using Microsoft.Win32;
+using Microsoft.Extensions.DependencyInjection;
+
+namespace CarelessWhisperV2.Views;
+
+public partial class SettingsWindow : Window
+{
+    private readonly ISettingsService _settingsService;
+    private readonly IAudioService _audioService;
+    private readonly TranscriptionOrchestrator _orchestrator;
+    private readonly IOpenRouterService _openRouterService;
+    private readonly IOllamaService _ollamaService;
+    private readonly IEnvironmentService _environmentService;
+    private readonly IAudioNotificationService _audioNotificationService;
+
+    private readonly ITTSService _ttsService;
+    private readonly ILogger<SettingsWindow> _logger;
+    private ApplicationSettings _settings;
+    private string _capturedHotkey = "";
+    private string _capturedLlmHotkey = "";
+    private List<OpenRouterModel> _availableModels = new();
+    private List<OllamaModel> _availableOllamaModels = new();
+    private List<OpenRouterModel> _availableVisionModels = new();
+
+    public SettingsWindow(
+        ISettingsService settingsService, 
+        IAudioService audioService,
+        TranscriptionOrchestrator orchestrator,
+        IOpenRouterService openRouterService,
+        IOllamaService ollamaService,
+        IEnvironmentService environmentService,
+        IAudioNotificationService audioNotificationService,
+
+        ITTSService ttsService,
+        ILogger<SettingsWindow> logger)
+    {
+        InitializeComponent();
+        _settingsService = settingsService;
+        _audioService = audioService;
+        _orchestrator = orchestrator;
+        _openRouterService = openRouterService;
+        _ollamaService = ollamaService;
+        _environmentService = environmentService;
+        _audioNotificationService = audioNotificationService;
+
+        _ttsService = ttsService;
+
+        _logger = logger;
+        _settings = new ApplicationSettings();
+
+        Loaded += SettingsWindow_Loaded;
+    }
+
+    private async void SettingsWindow_Loaded(object sender, RoutedEventArgs e)
+    {
+        try
+        {
+            await LoadCurrentSettings();
+            LoadAudioDevices();
+            UpdateModelInfo();
+        }
+        catch (Exception ex)
+        {
+            _logger.LogError(ex, "Failed to load settings window");
+            MessageBox.Show($"Failed to load settings: {ex.Message}", "Error", 
+                MessageBoxButton.OK, MessageBoxImage.Error);
+        }
+    }
+
+    private async Task LoadCurrentSettings()
+    {
+        _settings = await _settingsService.LoadSettingsAsync<ApplicationSettings>();
+        
+        // General tab
+        AutoStartCheckBox.IsChecked = _settings.AutoStartWithWindows;
+        ThemeComboBox.SelectedItem = ThemeComboBox.Items.Cast<ComboBoxItem>()
+            .FirstOrDefault(item => item.Content.ToString() == _settings.Theme);
+        EnableLoggingCheckBox.IsChecked = _settings.Logging.EnableTranscriptionLogging;
+        SaveAudioFilesCheckBox.IsChecked = _settings.Logging.SaveAudioFiles;
+        RetentionDaysTextBox.Text = _settings.Logging.LogRetentionDays.ToString();
+        
+        // Hotkeys tab
+        HotkeyTextBox.Text = _settings.Hotkeys.PushToTalkKey;
+        LlmHotkeyTextBox.Text = _settings.Hotkeys.LlmPromptKey;
+        RequireModifiersCheckBox.IsChecked = _settings.Hotkeys.RequireModifiers;
+        
+        // Audio tab
+        SampleRateComboBox.SelectedItem = SampleRateComboBox.Items.Cast<ComboBoxItem>()
+            .FirstOrDefault(item => item.Content.ToString()?.StartsWith(_settings.Audio.SampleRate.ToString()) == true);
+        BufferSizeComboBox.SelectedItem = BufferSizeComboBox.Items.Cast<ComboBoxItem>()
+            .FirstOrDefault(item => item.Content.ToString() == _settings.Audio.BufferSize.ToString());
+        
+        // Whisper tab
+        ModelSizeComboBox.SelectedItem = ModelSizeComboBox.Items.Cast<ComboBoxItem>()
+            .FirstOrDefault(item => item.Tag?.ToString() == _settings.Whisper.ModelSize);
+        LanguageComboBox.SelectedItem = LanguageComboBox.Items.Cast<ComboBoxItem>()
+            .FirstOrDefault(item => item.Tag?.ToString() == _settings.Whisper.Language);
+        EnableGpuCheckBox.IsChecked = _settings.Whisper.EnableGpuAcceleration;
+        
+        // Load OpenRouter, Ollama, Audio Notification, TTS, and Vision settings
+        await LoadOpenRouterSettings();
+        await LoadOllamaSettings();
+        LoadAudioNotificationSettings();
+        await LoadTtsSettings();
+        await LoadVisionSettings();
+    }
+
+    private async Task LoadOpenRouterSettings()
+    {
+        try
+        {
+            // Load API key from environment service
+            var apiKey = await _environmentService.GetApiKeyAsync();
+            if (!string.IsNullOrEmpty(apiKey))
+            {
+                ApiKeyPasswordBox.Password = apiKey;
+            }
+
+            // Load other OpenRouter settings
+            SystemPromptTextBox.Text = _settings.OpenRouter.SystemPrompt;
+            TemperatureSlider.Value = _settings.OpenRouter.Temperature;
+            MaxTokensTextBox.Text = _settings.OpenRouter.MaxTokens.ToString();
+            EnableStreamingCheckBox.IsChecked = _settings.OpenRouter.EnableStreaming;
+
+            // Load available models and set selected model
+            await LoadAvailableModels();
+        }
+        catch (Exception ex)
+        {
+            _logger.LogError(ex, "Failed to load OpenRouter settings");
+        }
+    }
+
+    private void LoadAudioNotificationSettings()
+    {
+        try
+        {
+            EnableNotificationsCheckBox.IsChecked = _settings.AudioNotification.EnableNotifications;
+            PlayOnSpeechToTextCheckBox.IsChecked = _settings.AudioNotification.PlayOnSpeechToText;
+            PlayOnLlmResponseCheckBox.IsChecked = _settings.AudioNotification.PlayOnLlmResponse;
+            AudioFilePathTextBox.Text = _settings.AudioNotification.AudioFilePath;
+            VolumeSlider.Value = _settings.AudioNotification.Volume;
+            
+            // Update volume display
+            VolumeValueTextBlock.Text = $"{_settings.AudioNotification.Volume * 100:F0}%";
+        }
+        catch (Exception ex)
+        {
+            _logger.LogError(ex, "Failed to load audio notification settings");
+        }
+    }
+
+    private async Task LoadAvailableModels(bool forceRefresh = false)
+    {
+        ApiKeyStatusTextBlock.Text = "Loading models...";
+        ModelComboBox.Items.Clear();
+        
+        var apiKey = ApiKeyPasswordBox.Password;
+        if (string.IsNullOrEmpty(apiKey))
+        {
+            LoadFallbackModel();
+            SelectStoredModel();
+            return;
+        }
+
+        try
+        {
+            // Direct HTTP call to OpenRouter
+            using var client = new HttpClient();
+            client.DefaultRequestHeaders.Authorization = new System.Net.Http.Headers.AuthenticationHeaderValue("Bearer", apiKey);
+            
+            var response = await client.GetAsync("https://openrouter.ai/api/v1/models");
+            var jsonString = await response.Content.ReadAsStringAsync();
+            
+            ApiKeyStatusTextBlock.Text = $"Got {jsonString.Length} chars from API";
+            
+            // Simple JSON parsing
+            var jsonDoc = System.Text.Json.JsonDocument.Parse(jsonString);
+            var data = jsonDoc.RootElement.GetProperty("data");
+            
+            _availableModels = new List<OpenRouterModel>();
+            
+            foreach (var modelElement in data.EnumerateArray())
+            {
+                var model = new OpenRouterModel
+                {
+                    Id = modelElement.GetProperty("id").GetString() ?? "",
+                    Name = modelElement.TryGetProperty("name", out var nameProperty) ? 
+                           nameProperty.GetString() ?? modelElement.GetProperty("id").GetString() ?? "" : 
+                           modelElement.GetProperty("id").GetString() ?? "",
+                    Description = modelElement.TryGetProperty("description", out var descProperty) ? 
+                                 descProperty.GetString() ?? "" : "",
+                    PricePerMToken = 0.001m, // Default price
+                    ContextLength = 4096,
+                    SupportsStreaming = true
+                };
+                
+                if (!string.IsNullOrEmpty(model.Id))
+                {
+                    _availableModels.Add(model);
+                }
+            }
+            
+            // Populate dropdown
+            foreach (var model in _availableModels)
+            {
+                var item = new ComboBoxItem
+                {
+                    Content = $"{model.Name}",
+                    Tag = model.Id
+                };
+                ModelComboBox.Items.Add(item);
+            }
+            
+            // Select the stored model or default to first available
+            if (!SelectStoredModel() && ModelComboBox.Items.Count > 0)
+            {
+                ModelComboBox.SelectedIndex = 0;
+                // Update settings with the newly selected model
+                if (ModelComboBox.SelectedItem is ComboBoxItem firstItem && firstItem.Tag != null)
+                {
+                    _settings.OpenRouter.SelectedModel = firstItem.Tag.ToString() ?? "";
+                }
+            }
+            
+            ApiKeyStatusTextBlock.Text = $"✓ Loaded {_availableModels.Count} models";
+            ApiKeyStatusTextBlock.Foreground = System.Windows.Media.Brushes.Green;
+        }
+        catch (Exception ex)
+        {
+            _logger.LogError(ex, "Failed to load models from OpenRouter API");
+            ApiKeyStatusTextBlock.Text = $"Error: {ex.Message}";
+            LoadFallbackModel();
+            SelectStoredModel();
+        }
+    }
+
+    private void LoadFallbackModel()
+    {
+        _logger.LogInformation("Loading fallback model in UI");
+        ModelComboBox.Items.Clear();
+        
+        var fallbackModel = new OpenRouterModel
+        {
+            Id = "anthropic/claude-sonnet-4",
+            Name = "Claude Sonnet 4 (Fallback)",
+            Description = "Fallback model when API models cannot be loaded",
+            PricePerMToken = 0.015m,
+            ContextLength = 200000,
+            SupportsStreaming = true
+        };
+        
+        _availableModels = new List<OpenRouterModel> { fallbackModel };
+        
+        var item = new ComboBoxItem
+        {
+            Content = $"{fallbackModel.Name} - ${fallbackModel.PricePerMToken}/1M tokens",
+            Tag = fallbackModel.Id
+        };
+        ModelComboBox.Items.Add(item);
+        ModelComboBox.SelectedItem = item;
+        
+        // Update model information display
+        ModelNameTextBlock.Text = fallbackModel.Name;
+        ModelDescriptionTextBlock.Text = fallbackModel.Description;
+        ModelPricingTextBlock.Text = $"${fallbackModel.PricePerMToken}/1M tokens";
+        ModelContextTextBlock.Text = $"Context: {fallbackModel.ContextLength:N0} tokens";
+    }
+
+    private bool SelectStoredModel()
+    {
+        try
+        {
+            var storedModelId = _settings.OpenRouter.SelectedModel;
+            if (string.IsNullOrEmpty(storedModelId))
+            {
+                _logger.LogDebug("No stored model ID found");
+                return false;
+            }
+
+            // Find the stored model in the dropdown
+            foreach (ComboBoxItem item in ModelComboBox.Items)
+            {
+                if (item.Tag?.ToString() == storedModelId)
+                {
+                    ModelComboBox.SelectedItem = item;
+                    _logger.LogInformation("Successfully selected stored model: {ModelId}", storedModelId);
+                    return true;
+                }
+            }
+
+            // If stored model not found in available models, validate if it exists in our available models list
+            var storedModel = _availableModels.FirstOrDefault(m => m.Id == storedModelId);
+            if (storedModel != null)
+            {
+                // Add the model to dropdown if it exists but wasn't loaded
+                var item = new ComboBoxItem
+                {
+                    Content = $"{storedModel.Name}",
+                    Tag = storedModel.Id
+                };
+                ModelComboBox.Items.Add(item);
+                ModelComboBox.SelectedItem = item;
+                _logger.LogInformation("Added and selected stored model that was missing from dropdown: {ModelId}", storedModelId);
+                return true;
+            }
+
+            _logger.LogWarning("Stored model not found in available models: {ModelId}. Will use fallback.", storedModelId);
+            
+            // Reset to fallback model in settings since the stored one is invalid
+            _settings.OpenRouter.SelectedModel = "anthropic/claude-sonnet-4";
+            
+            return false;
+        }
+        catch (Exception ex)
+        {
+            _logger.LogError(ex, "Error selecting stored model");
+            return false;
+        }
+    }
+
+    // OpenRouter Event Handlers
+    private async void TestApiKey_Click(object sender, RoutedEventArgs e)
+    {
+        try
+        {
+            var apiKey = ApiKeyPasswordBox.Password;
+            if (string.IsNullOrEmpty(apiKey))
+            {
+                MessageBox.Show("Please enter an API key first.", "API Key Required", 
+                    MessageBoxButton.OK, MessageBoxImage.Warning);
+                return;
+            }
+
+            TestApiKeyButton.IsEnabled = false;
+            ApiKeyStatusTextBlock.Text = "Testing API key...";
+            ApiKeyStatusTextBlock.Foreground = System.Windows.Media.Brushes.Blue;
+
+            // Test API key by fetching models
+            var isValid = await _openRouterService.ValidateApiKeyAsync(apiKey);
+            
+            if (isValid)
+            {
+                ApiKeyStatusTextBlock.Text = "✓ API key is valid";
+                ApiKeyStatusTextBlock.Foreground = System.Windows.Media.Brushes.Green;
+                
+                // Save API key to environment
+                await _environmentService.SaveApiKeyAsync(apiKey);
+                
+                // Refresh models
+                await LoadAvailableModels();
+            }
+            else
+            {
+                ApiKeyStatusTextBlock.Text = "✗ Invalid API key";
+                ApiKeyStatusTextBlock.Foreground = System.Windows.Media.Brushes.Red;
+            }
+        }
+        catch (Exception ex)
+        {
+            _logger.LogError(ex, "API key test failed");
+            ApiKeyStatusTextBlock.Text = $"✗ Test failed: {ex.Message}";
+            ApiKeyStatusTextBlock.Foreground = System.Windows.Media.Brushes.Red;
+        }
+        finally
+        {
+            TestApiKeyButton.IsEnabled = true;
+        }
+    }
+
+    private async void RefreshModels_Click(object sender, RoutedEventArgs e)
+    {
+        await LoadAvailableModels(forceRefresh: true);
+    }
+
+    private async void DiagnoseConnection_Click(object sender, RoutedEventArgs e)
+    {
+        try
+        {
+            DiagnoseConnectionButton.IsEnabled = false;
+            ApiKeyStatusTextBlock.Text = "Running network diagnostics...";
+            ApiKeyStatusTextBlock.Foreground = System.Windows.Media.Brushes.Blue;
+
+            // Create and run network diagnostics
+            var loggerFactory = Microsoft.Extensions.Logging.LoggerFactory.Create(builder => builder.AddConsole());
+            var diagnosticsLogger = loggerFactory.CreateLogger<NetworkDiagnosticsService>();
+            var diagnosticsService = new NetworkDiagnosticsService(diagnosticsLogger);
+            var result = await diagnosticsService.RunDiagnosticsAsync();
+
+            // Display results
+            var message = $"Network Diagnostics Results:\n\n{result.Summary}\n\n";
+            
+            if (result.Issues.Count > 0)
+            {
+                message += "Issues Found:\n";
+                foreach (var issue in result.Issues)
+                {
+                    message += $"• {issue}\n";
+                }
+                message += "\n";
+            }
+            
+            if (result.Suggestions.Count > 0)
+            {
+                message += "Suggestions:\n";
+                foreach (var suggestion in result.Suggestions)
+                {
+                    message += $"• {suggestion}\n";
+                }
+                message += "\n";
+            }
+            
+            if (result.ProxyInfo.ProxyDetected)
+            {
+                message += $"Proxy Information:\n";
+                message += $"• Type: {result.ProxyInfo.ProxyType}\n";
+                message += $"• Address: {result.ProxyInfo.ProxyAddress}\n";
+                message += $"• Authentication Required: {result.ProxyInfo.AuthenticationRequired}\n";
+            }
+
+            MessageBox.Show(message, "Network Diagnostics Results", 
+                MessageBoxButton.OK, 
+                result.OpenRouterApiAccessible ? MessageBoxImage.Information : MessageBoxImage.Warning);
+
+            // Update status text based on results
+            ApiKeyStatusTextBlock.Text = result.Summary;
+            ApiKeyStatusTextBlock.Foreground = result.OpenRouterApiAccessible 
+                ? System.Windows.Media.Brushes.Green 
+                : System.Windows.Media.Brushes.Red;
+        }
+        catch (Exception ex)
+        {
+            _logger.LogError(ex, "Network diagnostics failed");
+            ApiKeyStatusTextBlock.Text = $"✗ Diagnostics failed: {ex.Message}";
+            ApiKeyStatusTextBlock.Foreground = System.Windows.Media.Brushes.Red;
+            
+            MessageBox.Show($"Network diagnostics failed: {ex.Message}", "Diagnostics Error", 
+                MessageBoxButton.OK, MessageBoxImage.Error);
+        }
+        finally
+        {
+            DiagnoseConnectionButton.IsEnabled = true;
+        }
+    }
+
+    private void ModelComboBox_SelectionChanged(object sender, SelectionChangedEventArgs e)
+    {
+        if (ModelComboBox.SelectedItem is ComboBoxItem selectedItem && selectedItem.Tag != null)
+        {
+            var selectedModelId = selectedItem.Tag.ToString();
+            var selectedModel = _availableModels.FirstOrDefault(m => m.Id == selectedModelId);
+            
+            if (selectedModel != null)
+            {
+                ModelNameTextBlock.Text = selectedModel.Name;
+                ModelDescriptionTextBlock.Text = selectedModel.Description;
+                ModelPricingTextBlock.Text = $"${selectedModel.PricePerMToken}/1M tokens";
+                ModelContextTextBlock.Text = $"Context: {selectedModel.ContextLength:N0} tokens";
+            }
+        }
+    }
+
+    // Ollama Event Handlers
+    private async void TestOllamaConnection_Click(object sender, RoutedEventArgs e)
+    {
+        try
+        {
+            var serverUrl = OllamaServerUrlTextBox.Text;
+            if (string.IsNullOrEmpty(serverUrl))
+            {
+                MessageBox.Show("Please enter a server URL first.", "Server URL Required", 
+                    MessageBoxButton.OK, MessageBoxImage.Warning);
+                return;
+            }
+
+            TestOllamaConnectionButton.IsEnabled = false;
+            OllamaConnectionStatusTextBlock.Text = "Testing connection...";
+            OllamaConnectionStatusTextBlock.Foreground = System.Windows.Media.Brushes.Blue;
+
+            // Test connection to Ollama server
+            var isConnected = await _ollamaService.ValidateConnectionAsync(serverUrl);
+            
+            if (isConnected)
+            {
+                OllamaConnectionStatusTextBlock.Text = "✓ Connected to Ollama server";
+                OllamaConnectionStatusTextBlock.Foreground = System.Windows.Media.Brushes.Green;
+                
+                // Refresh models after successful connection
+                await LoadAvailableOllamaModels();
+            }
+            else
+            {
+                OllamaConnectionStatusTextBlock.Text = "✗ Cannot connect to Ollama server";
+                OllamaConnectionStatusTextBlock.Foreground = System.Windows.Media.Brushes.Red;
+            }
+        }
+        catch (Exception ex)
+        {
+            _logger.LogError(ex, "Ollama connection test failed");
+            OllamaConnectionStatusTextBlock.Text = $"✗ Test failed: {ex.Message}";
+            OllamaConnectionStatusTextBlock.Foreground = System.Windows.Media.Brushes.Red;
+        }
+        finally
+        {
+            TestOllamaConnectionButton.IsEnabled = true;
+        }
+    }
+
+    private async void RefreshOllamaModels_Click(object sender, RoutedEventArgs e)
+    {
+        await LoadAvailableOllamaModels(forceRefresh: true);
+    }
+
+    private async Task LoadAvailableOllamaModels(bool forceRefresh = false)
+    {
+        OllamaConnectionStatusTextBlock.Text = "Loading models...";
+        OllamaModelComboBox.Items.Clear();
+        
+        try
+        {
+            _availableOllamaModels = await _ollamaService.GetAvailableModelsAsync(forceRefresh);
+            
+            if (_availableOllamaModels.Count == 0)
+            {
+                OllamaConnectionStatusTextBlock.Text = "No models found. Ensure Ollama is running and models are installed.";
+                OllamaConnectionStatusTextBlock.Foreground = System.Windows.Media.Brushes.Orange;
+                return;
+            }
+            
+            // Populate dropdown
+            foreach (var model in _availableOllamaModels)
+            {
+                var item = new ComboBoxItem
+                {
+                    Content = $"{model.Name}",
+                    Tag = model.Model
+                };
+                OllamaModelComboBox.Items.Add(item);
+            }
+            
+            // Select the stored model or default to first available
+            if (!SelectStoredOllamaModel() && OllamaModelComboBox.Items.Count > 0)
+            {
+                OllamaModelComboBox.SelectedIndex = 0;
+                // Update settings with the newly selected model
+                if (OllamaModelComboBox.SelectedItem is ComboBoxItem firstItem && firstItem.Tag != null)
+                {
+                    _settings.Ollama.SelectedModel = firstItem.Tag.ToString() ?? "";
+                }
+            }
+            
+            OllamaConnectionStatusTextBlock.Text = $"✓ Loaded {_availableOllamaModels.Count} models";
+            OllamaConnectionStatusTextBlock.Foreground = System.Windows.Media.Brushes.Green;
+        }
+        catch (Exception ex)
+        {
+            _logger.LogError(ex, "Failed to load models from Ollama server");
+            OllamaConnectionStatusTextBlock.Text = $"Error: {ex.Message}";
+            OllamaConnectionStatusTextBlock.Foreground = System.Windows.Media.Brushes.Red;
+        }
+    }
+
+    private bool SelectStoredOllamaModel()
+    {
+        try
+        {
+            var storedModelId = _settings.Ollama.SelectedModel;
+            if (string.IsNullOrEmpty(storedModelId))
+            {
+                _logger.LogDebug("No stored Ollama model ID found");
+                return false;
+            }
+
+            _logger.LogDebug("Attempting to select stored Ollama model: {ModelId}", storedModelId);
+
+            // Find the stored model in the dropdown
+            foreach (ComboBoxItem item in OllamaModelComboBox.Items)
+            {
+                if (item.Tag?.ToString() == storedModelId)
+                {
+                    OllamaModelComboBox.SelectedItem = item;
+                    _logger.LogInformation("Successfully selected stored Ollama model: {ModelId}", storedModelId);
+                    return true;
+                }
+            }
+            
+            // If exact match not found, try to find a partial match (for model variants)
+            foreach (ComboBoxItem item in OllamaModelComboBox.Items)
+            {
+                var itemModel = item.Tag?.ToString() ?? "";
+                if (itemModel.StartsWith(storedModelId.Split(':')[0], StringComparison.OrdinalIgnoreCase))
+                {
+                    OllamaModelComboBox.SelectedItem = item;
+                    _logger.LogInformation("Selected similar Ollama model '{ModelId}' (originally '{StoredModel}')", itemModel, storedModelId);
+                    return true;
+                }
+            }
+            
+            _logger.LogWarning("Stored Ollama model '{ModelId}' not found in available models. Available models: {AvailableModels}", 
+                storedModelId, 
+                string.Join(", ", OllamaModelComboBox.Items.Cast<ComboBoxItem>().Select(i => i.Tag?.ToString() ?? "null")));
+            
+            return false;
+        }
+        catch (Exception ex)
+        {
+            _logger.LogError(ex, "Error selecting stored Ollama model");
+            return false;
+        }
+    }
+
+    private void OllamaModelComboBox_SelectionChanged(object sender, SelectionChangedEventArgs e)
+    {
+        if (OllamaModelComboBox.SelectedItem is ComboBoxItem selectedItem && selectedItem.Tag != null)
+        {
+            var selectedModelId = selectedItem.Tag.ToString();
+            var selectedModel = _availableOllamaModels.FirstOrDefault(m => m.Model == selectedModelId);
+            
+            if (selectedModel != null)
+            {
+                OllamaModelNameTextBlock.Text = selectedModel.Name;
+                OllamaModelSizeTextBlock.Text = $"Size: {selectedModel.Size / (1024 * 1024 * 1024):F1} GB";
+                OllamaModelFamilyTextBlock.Text = $"Family: {selectedModel.Details?.Family ?? "Unknown"}";
+                OllamaModelModifiedTextBlock.Text = $"Modified: {selectedModel.ModifiedAt:yyyy-MM-dd}";
+            }
+        }
+    }
+
+    private async Task LoadOllamaSettings()
+    {
+        try
+        {
+            // Load Ollama settings from ApplicationSettings
+            OllamaServerUrlTextBox.Text = _settings.Ollama.ServerUrl;
+            OllamaSystemPromptTextBox.Text = _settings.Ollama.SystemPrompt;
+            OllamaTemperatureSlider.Value = _settings.Ollama.Temperature;
+            OllamaMaxTokensTextBox.Text = _settings.Ollama.MaxTokens.ToString();
+            OllamaEnableStreamingCheckBox.IsChecked = _settings.Ollama.EnableStreaming;
+
+            // Load available models if server URL is configured
+            if (!string.IsNullOrEmpty(_settings.Ollama.ServerUrl))
+            {
+                await LoadAvailableOllamaModels();
+            }
+        }
+        catch (Exception ex)
+        {
+            _logger.LogError(ex, "Failed to load Ollama settings");
+        }
+    }
+
+    // Audio Notification Event Handlers
+    private void BrowseAudioFile_Click(object sender, RoutedEventArgs e)
+    {
+        var openFileDialog = new OpenFileDialog
+        {
+            Title = "Select Audio Notification File",
+            Filter = "Audio Files (*.wav;*.mp3)|*.wav;*.mp3|WAV Files (*.wav)|*.wav|MP3 Files (*.mp3)|*.mp3|All Files (*.*)|*.*",
+            CheckFileExists = true
+        };
+
+        if (openFileDialog.ShowDialog() == true)
+        {
+            AudioFilePathTextBox.Text = openFileDialog.FileName;
+        }
+    }
+
+    private async void TestAudio_Click(object sender, RoutedEventArgs e)
+    {
+        try
+        {
+            var audioFilePath = AudioFilePathTextBox.Text;
+            if (string.IsNullOrEmpty(audioFilePath) || !File.Exists(audioFilePath))
+            {
+                MessageBox.Show("Please select a valid audio file first.", "Audio File Required", 
+                    MessageBoxButton.OK, MessageBoxImage.Warning);
+                return;
+            }
+
+            TestAudioButton.IsEnabled = false;
+
+            // Set volume and test the audio file
+            _audioNotificationService.SetVolume(VolumeSlider.Value);
+            var success = await _audioNotificationService.TestAudioFileAsync(audioFilePath);
+
+            if (success)
+            {
+                MessageBox.Show("✓ Audio played successfully!", "Audio Test", 
+                    MessageBoxButton.OK, MessageBoxImage.Information);
+            }
+            else
+            {
+                MessageBox.Show("✗ Audio test failed. Please check the file format and try again.", "Audio Test Failed", 
+                    MessageBoxButton.OK, MessageBoxImage.Warning);
+            }
+        }
+        catch (Exception ex)
+        {
+            _logger.LogError(ex, "Audio test failed");
+            MessageBox.Show($"✗ Audio test failed: {ex.Message}", "Audio Test Error", 
+                MessageBoxButton.OK, MessageBoxImage.Error);
+        }
+        finally
+        {
+            TestAudioButton.IsEnabled = true;
+        }
+    }
+
+    private void VolumeSlider_ValueChanged(object sender, RoutedPropertyChangedEventArgs<double> e)
+    {
+        if (VolumeValueTextBlock != null)
+        {
+            VolumeValueTextBlock.Text = $"{e.NewValue * 100:F0}%";
+        }
+        
+        // Update settings object immediately so changes are captured when saving
+        if (_settings?.AudioNotification != null)
+        {
+            _settings.AudioNotification.Volume = e.NewValue;
+            
+            // Update the audio notification service with the new volume in real-time
+            try
+            {
+                _audioNotificationService?.SetVolume(e.NewValue);
+            }
+            catch (Exception ex)
+            {
+                _logger.LogWarning(ex, "Failed to update audio notification volume in real-time");
+            }
+        }
+    }
+
+    private void LoadAudioDevices()
+    {
+        try
+        {
+            var devices = _audioService.GetAvailableMicrophones();
+            MicrophoneComboBox.Items.Clear();
+            
+            foreach (var device in devices)
+            {
+                var item = new ComboBoxItem
+                {
+                    Content = device.IsDefault ? $"{device.Name} (Default)" : device.Name,
+                    Tag = device.Id
+                };
+                
+                MicrophoneComboBox.Items.Add(item);
+                
+                if (device.Id == _settings.Audio.PreferredDeviceId || 
+                    (string.IsNullOrEmpty(_settings.Audio.PreferredDeviceId) && device.IsDefault))
+                {
+                    MicrophoneComboBox.SelectedItem = item;
+                }
+            }
+        }
+        catch (Exception ex)
+        {
+            _logger.LogError(ex, "Failed to load audio devices");
+            MessageBox.Show("Failed to load audio devices. Please try refreshing.", "Audio Error", 
+                MessageBoxButton.OK, MessageBoxImage.Warning);
+        }
+    }
+
+    private void HotkeyTextBox_PreviewKeyDown(object sender, KeyEventArgs e)
+    {
+        e.Handled = true;
+        
+        var modifiers = new List<string>();
+        var key = "";
+        
+        // Capture modifier keys
+        if (Keyboard.IsKeyDown(Key.LeftCtrl) || Keyboard.IsKeyDown(Key.RightCtrl))
+            modifiers.Add("Ctrl");
+        if (Keyboard.IsKeyDown(Key.LeftAlt) || Keyboard.IsKeyDown(Key.RightAlt))
+            modifiers.Add("Alt");
+        if (Keyboard.IsKeyDown(Key.LeftShift) || Keyboard.IsKeyDown(Key.RightShift))
+            modifiers.Add("Shift");
+        if (Keyboard.IsKeyDown(Key.LWin) || Keyboard.IsKeyDown(Key.RWin))
+            modifiers.Add("Win");
+            
+        // Capture main key (ignore modifier keys themselves)
+        if (e.Key != Key.LeftCtrl && e.Key != Key.RightCtrl &&
+            e.Key != Key.LeftAlt && e.Key != Key.RightAlt &&
+            e.Key != Key.LeftShift && e.Key != Key.RightShift &&
+            e.Key != Key.LWin && e.Key != Key.RWin)
+        {
+            key = e.Key.ToString();
+        }
+        
+        if (!string.IsNullOrEmpty(key))
+        {
+            if (modifiers.Count > 0)
+            {
+                _capturedHotkey = string.Join("+", modifiers) + "+" + key;
+            }
+            else
+            {
+                _capturedHotkey = key;
+            }
+            
+            HotkeyTextBox.Text = _capturedHotkey;
+        }
+    }
+
+    private void LlmHotkeyTextBox_PreviewKeyDown(object sender, KeyEventArgs e)
+    {
+        e.Handled = true;
+        
+        var modifiers = new List<string>();
+        var key = "";
+        
+        // Capture modifier keys
+        if (Keyboard.IsKeyDown(Key.LeftCtrl) || Keyboard.IsKeyDown(Key.RightCtrl))
+            modifiers.Add("Ctrl");
+        if (Keyboard.IsKeyDown(Key.LeftAlt) || Keyboard.IsKeyDown(Key.RightAlt))
+            modifiers.Add("Alt");
+        if (Keyboard.IsKeyDown(Key.LeftShift) || Keyboard.IsKeyDown(Key.RightShift))
+            modifiers.Add("Shift");
+        if (Keyboard.IsKeyDown(Key.LWin) || Keyboard.IsKeyDown(Key.RWin))
+            modifiers.Add("Win");
+            
+        // Capture main key (ignore modifier keys themselves)
+        if (e.Key != Key.LeftCtrl && e.Key != Key.RightCtrl &&
+            e.Key != Key.LeftAlt && e.Key != Key.RightAlt &&
+            e.Key != Key.LeftShift && e.Key != Key.RightShift &&
+            e.Key != Key.LWin && e.Key != Key.RWin)
+        {
+            key = e.Key.ToString();
+        }
+        
+        if (!string.IsNullOrEmpty(key))
+        {
+            if (modifiers.Count > 0)
+            {
+                _capturedLlmHotkey = string.Join("+", modifiers) + "+" + key;
+            }
+            else
+            {
+                _capturedLlmHotkey = key;
+            }
+            
+            LlmHotkeyTextBox.Text = _capturedLlmHotkey;
+        }
+    }
+
+    private void ClearHotkey_Click(object sender, RoutedEventArgs e)
+    {
+        HotkeyTextBox.Text = "";
+        _capturedHotkey = "";
+    }
+
+    private void ClearLlmHotkey_Click(object sender, RoutedEventArgs e)
+    {
+        LlmHotkeyTextBox.Text = "";
+        _capturedLlmHotkey = "";
+    }
+
+    private void MicrophoneComboBox_SelectionChanged(object sender, SelectionChangedEventArgs e)
+    {
+        TestResultTextBlock.Text = "";
+    }
+
+    private void RefreshDevices_Click(object sender, RoutedEventArgs e)
+    {
+        LoadAudioDevices();
+        TestResultTextBlock.Text = "Devices refreshed";
+        TestResultTextBlock.Foreground = System.Windows.Media.Brushes.Green;
+    }
+
+    private async void TestMicrophone_Click(object sender, RoutedEventArgs e)
+    {
+        if (MicrophoneComboBox.SelectedItem is not ComboBoxItem selectedItem)
+        {
+            TestResultTextBlock.Text = "Please select a microphone first";
+            TestResultTextBlock.Foreground = System.Windows.Media.Brushes.Red;
+            return;
+        }
+
+        try
+        {
+            TestResultTextBlock.Text = "Testing microphone and transcription... Speak now!";
+            TestResultTextBlock.Foreground = System.Windows.Media.Brushes.Blue;
+            
+            TestMicrophoneButton.IsEnabled = false;
+            
+            // Enhanced test - record for 5 seconds and test transcription
+            var tempFile = Path.Combine(Path.GetTempPath(), $"mic_test_{DateTime.Now:yyyyMMdd_HHmmss_fff}.wav");
+            
+            // Step 1: Test audio recording
+            TestResultTextBlock.Text = "Step 1: Testing audio recording...";
+            await Task.Run(async () =>
+            {
+                await _audioService.StartRecordingAsync(tempFile);
+                await Task.Delay(5000); // Record for 5 seconds
+                await _audioService.StopRecordingAsync();
+            });
+            
+            // Wait for file to be fully released
+            TestResultTextBlock.Text = "Waiting for recording to finalize...";
+            await Task.Delay(1000);
+            
+            if (!File.Exists(tempFile))
+            {
+                TestResultTextBlock.Text = "✗ Audio recording failed - no file created";
+                TestResultTextBlock.Foreground = System.Windows.Media.Brushes.Red;
+                return;
+            }
+            
+            var fileInfo = new FileInfo(tempFile);
+            if (fileInfo.Length < 1000)
+            {
+                TestResultTextBlock.Text = "⚠ No audio detected. Check microphone connection.";
+                TestResultTextBlock.Foreground = System.Windows.Media.Brushes.Orange;
+                File.Delete(tempFile);
+                return;
+            }
+            
+            // Step 2: Test transcription
+            TestResultTextBlock.Text = $"Step 2: Testing transcription... (Audio: {fileInfo.Length / 1024}KB)";
+            
+            try
+            {
+                var transcriptionService = (CarelessWhisperV2.Services.Transcription.WhisperTranscriptionService)_orchestrator.GetType()
+                    .GetField("_transcriptionService", System.Reflection.BindingFlags.NonPublic | System.Reflection.BindingFlags.Instance)
+                    ?.GetValue(_orchestrator);
+                
+                if (transcriptionService == null)
+                {
+                    TestResultTextBlock.Text = "✗ Transcription service not found";
+                    TestResultTextBlock.Foreground = System.Windows.Media.Brushes.Red;
+                    return;
+                }
+                
+                // Check if transcription service is initialized
+                var isInitialized = transcriptionService.IsInitialized;
+                if (!isInitialized)
+                {
+                    TestResultTextBlock.Text = "⚠ Initializing transcription service...";
+                    await transcriptionService.InitializeAsync("Base");
+                }
+                
+                // Attempt transcription
+                var result = await transcriptionService.TranscribeAsync(tempFile);
+                
+                if (!string.IsNullOrWhiteSpace(result.FullText))
+                {
+                    TestResultTextBlock.Text = $"✓ Test successful! Transcribed: \"{result.FullText.Substring(0, Math.Min(100, result.FullText.Length))}...\"";
+                    TestResultTextBlock.Foreground = System.Windows.Media.Brushes.Green;
+                }
+                else
+                {
+                    TestResultTextBlock.Text = "⚠ Audio recorded but no speech detected. Try speaking louder or closer to microphone.";
+                    TestResultTextBlock.Foreground = System.Windows.Media.Brushes.Orange;
+                }
+            }
+            catch (Exception transcriptionEx)
+            {
+                _logger.LogError(transcriptionEx, "Transcription test failed");
+                TestResultTextBlock.Text = $"✗ Transcription failed: {transcriptionEx.Message}";
+                TestResultTextBlock.Foreground = System.Windows.Media.Brushes.Red;
+            }
+            
+            // Cleanup
+            if (File.Exists(tempFile))
+            {
+                File.Delete(tempFile);
+            }
+        }
+        catch (Exception ex)
+        {
+            _logger.LogError(ex, "Microphone test failed");
+            TestResultTextBlock.Text = $"✗ Test failed: {ex.Message}";
+            TestResultTextBlock.Foreground = System.Windows.Media.Brushes.Red;
+        }
+        finally
+        {
+            TestMicrophoneButton.IsEnabled = true;
+        }
+    }
+
+    private void ModelSizeComboBox_SelectionChanged(object sender, SelectionChangedEventArgs e)
+    {
+        UpdateModelInfo();
+    }
+
+    private void UpdateModelInfo()
+    {
+        if (ModelSizeComboBox.SelectedItem is not ComboBoxItem selectedItem)
+            return;
+            
+        var modelSize = selectedItem.Tag?.ToString() ?? "Base";
+        
+        switch (modelSize.ToLower())
+        {
+            case "tiny":
+                ModelInfoTextBlock.Text = "Tiny Model - Fast processing, basic accuracy";
+                ModelSizeTextBlock.Text = "Size: ~39M parameters, ~1GB RAM";
+                ModelPerformanceTextBlock.Text = "Performance: Very fast, suitable for testing";
+                break;
+            case "base":
+                ModelInfoTextBlock.Text = "Base Model - Balanced performance and accuracy";
+                ModelSizeTextBlock.Text = "Size: ~74M parameters, ~1GB RAM";
+                ModelPerformanceTextBlock.Text = "Performance: Good accuracy with reasonable speed";
+                break;
+            case "small":
+                ModelInfoTextBlock.Text = "Small Model - Good accuracy";
+                ModelSizeTextBlock.Text = "Size: ~244M parameters, ~2GB RAM";
+                ModelPerformanceTextBlock.Text = "Performance: Better accuracy, slower processing";
+                break;
+            case "medium":
+                ModelInfoTextBlock.Text = "Medium Model - High accuracy";
+                ModelSizeTextBlock.Text = "Size: ~769M parameters, ~5GB RAM";
+                ModelPerformanceTextBlock.Text = "Performance: High accuracy, requires more resources";
+                break;
+        }
+    }
+
+    private async void Save_Click(object sender, RoutedEventArgs e)
+    {
+        try
+        {
+            // Validate inputs
+            if (!ValidateInputs())
+                return;
+                
+            // Update settings object
+            UpdateSettingsFromUI();
+            
+            // Save settings
+            await _orchestrator.UpdateSettingsAsync(_settings);
+            
+            DialogResult = true;
+            Close();
+        }
+        catch (Exception ex)
+        {
+            _logger.LogError(ex, "Failed to save settings");
+            MessageBox.Show($"Failed to save settings: {ex.Message}", "Error", 
+                MessageBoxButton.OK, MessageBoxImage.Error);
+        }
+    }
+
+    private bool ValidateInputs()
+    {
+        // Validate retention days
+        if (!int.TryParse(RetentionDaysTextBox.Text, out var retentionDays) || retentionDays < 1)
+        {
+            MessageBox.Show("Retention period must be a positive number.", "Validation Error", 
+                MessageBoxButton.OK, MessageBoxImage.Warning);
+            return false;
+        }
+        
+        // Validate hotkey
+        if (string.IsNullOrWhiteSpace(HotkeyTextBox.Text))
+        {
+            MessageBox.Show("Please set a hotkey for push-to-talk.", "Validation Error", 
+                MessageBoxButton.OK, MessageBoxImage.Warning);
+            return false;
+        }
+        
+        // Validate OpenRouter settings
+        if (!int.TryParse(MaxTokensTextBox.Text, out var maxTokens) || maxTokens < 1 || maxTokens > 4000)
+        {
+            MessageBox.Show("Max tokens must be between 1 and 4000.", "Validation Error", 
+                MessageBoxButton.OK, MessageBoxImage.Warning);
+            return false;
+        }
+
+        // Validate audio notification settings
+        if (EnableNotificationsCheckBox.IsChecked == true)
+        {
+            var audioPath = AudioFilePathTextBox.Text;
+            
+            // Check if audio file path is provided when notifications are enabled
+            if (string.IsNullOrWhiteSpace(audioPath))
+            {
+                MessageBox.Show("Please select an audio file when notifications are enabled.", "Validation Error", 
+                    MessageBoxButton.OK, MessageBoxImage.Warning);
+                return false;
+            }
+            
+            // Check if file exists
+            if (!File.Exists(audioPath))
+            {
+                MessageBox.Show("Selected audio file does not exist. Please choose a valid audio file.", "Validation Error", 
+                    MessageBoxButton.OK, MessageBoxImage.Warning);
+                return false;
+            }
+            
+            // Validate file format
+            var extension = Path.GetExtension(audioPath)?.ToLowerInvariant();
+            if (extension != ".wav" && extension != ".mp3")
+            {
+                MessageBox.Show("Audio file must be in .wav or .mp3 format.", "Validation Error", 
+                    MessageBoxButton.OK, MessageBoxImage.Warning);
+                return false;
+            }
+            
+            // Validate that at least one notification type is enabled
+            if (!(PlayOnSpeechToTextCheckBox.IsChecked == true || PlayOnLlmResponseCheckBox.IsChecked == true))
+            {
+                MessageBox.Show("Please enable at least one notification type (Speech-to-Text or LLM Response) when notifications are enabled.", "Validation Error", 
+                    MessageBoxButton.OK, MessageBoxImage.Warning);
+                return false;
+            }
+        }
+        
+        // Validate volume range
+        if (VolumeSlider.Value < 0.0 || VolumeSlider.Value > 1.0)
+        {
+            MessageBox.Show("Volume must be between 0% and 100%.", "Validation Error", 
+                MessageBoxButton.OK, MessageBoxImage.Warning);
+            return false;
+        }
+        
+        return true;
+    }
+
+    private async void UpdateSettingsFromUI()
+    {
+        // General
+        _settings.AutoStartWithWindows = AutoStartCheckBox.IsChecked ?? false;
+        _settings.Theme = ((ComboBoxItem)ThemeComboBox.SelectedItem)?.Content?.ToString() ?? "Dark";
+        _settings.Logging.EnableTranscriptionLogging = EnableLoggingCheckBox.IsChecked ?? true;
+        _settings.Logging.SaveAudioFiles = SaveAudioFilesCheckBox.IsChecked ?? false;
+        _settings.Logging.LogRetentionDays = int.Parse(RetentionDaysTextBox.Text);
+        
+        // Hotkeys
+        _settings.Hotkeys.PushToTalkKey = HotkeyTextBox.Text;
+        _settings.Hotkeys.LlmPromptKey = LlmHotkeyTextBox.Text;
+        _settings.Hotkeys.RequireModifiers = RequireModifiersCheckBox.IsChecked ?? false;
+        
+        // Audio
+        _settings.Audio.PreferredDeviceId = ((ComboBoxItem)MicrophoneComboBox.SelectedItem)?.Tag?.ToString() ?? "";
+        
+        var sampleRateText = ((ComboBoxItem)SampleRateComboBox.SelectedItem)?.Content?.ToString() ?? "16000 Hz";
+        _settings.Audio.SampleRate = int.Parse(sampleRateText.Split(' ')[0]);
+        
+        var bufferSizeText = ((ComboBoxItem)BufferSizeComboBox.SelectedItem)?.Content?.ToString() ?? "1024";
+        _settings.Audio.BufferSize = int.Parse(bufferSizeText);
+        
+        // Whisper
+        _settings.Whisper.ModelSize = ((ComboBoxItem)ModelSizeComboBox.SelectedItem)?.Tag?.ToString() ?? "Base";
+        _settings.Whisper.Language = ((ComboBoxItem)LanguageComboBox.SelectedItem)?.Tag?.ToString() ?? "auto";
+        _settings.Whisper.EnableGpuAcceleration = EnableGpuCheckBox.IsChecked ?? true;
+        
+        // OpenRouter V3.0 Settings
+        _settings.OpenRouter.SystemPrompt = SystemPromptTextBox.Text;
+        _settings.OpenRouter.Temperature = TemperatureSlider.Value;
+        _settings.OpenRouter.MaxTokens = int.Parse(MaxTokensTextBox.Text);
+        _settings.OpenRouter.EnableStreaming = EnableStreamingCheckBox.IsChecked ?? true;
+        
+        // Save selected model
+        if (ModelComboBox.SelectedItem is ComboBoxItem selectedModelItem && selectedModelItem.Tag != null)
+        {
+            _settings.OpenRouter.SelectedModel = selectedModelItem.Tag.ToString();
+        }
+        
+        // Save API key to environment service
+        var apiKey = ApiKeyPasswordBox.Password;
+        if (!string.IsNullOrEmpty(apiKey))
+        {
+            try
+            {
+                await _environmentService.SaveApiKeyAsync(apiKey);
+            }
+            catch (Exception ex)
+            {
+                _logger.LogError(ex, "Failed to save API key");
+                // Note: Don't throw here as we want to continue saving other settings
+            }
+        }
+        
+        // Ollama V3.0 Settings
+        _settings.Ollama.ServerUrl = OllamaServerUrlTextBox.Text;
+        _settings.Ollama.SystemPrompt = OllamaSystemPromptTextBox.Text;
+        _settings.Ollama.Temperature = OllamaTemperatureSlider.Value;
+        _settings.Ollama.MaxTokens = int.Parse(OllamaMaxTokensTextBox.Text);
+        _settings.Ollama.EnableStreaming = OllamaEnableStreamingCheckBox.IsChecked ?? true;
+        
+        // Save selected Ollama model
+        if (OllamaModelComboBox.SelectedItem is ComboBoxItem selectedOllamaModelItem && selectedOllamaModelItem.Tag != null)
+        {
+            _settings.Ollama.SelectedModel = selectedOllamaModelItem.Tag.ToString();
+        }
+
+        // Audio Notification V3.0 Settings
+        _settings.AudioNotification.EnableNotifications = EnableNotificationsCheckBox.IsChecked ?? false;
+        _settings.AudioNotification.PlayOnSpeechToText = PlayOnSpeechToTextCheckBox.IsChecked ?? false;
+        _settings.AudioNotification.PlayOnLlmResponse = PlayOnLlmResponseCheckBox.IsChecked ?? false;
+        _settings.AudioNotification.AudioFilePath = AudioFilePathTextBox.Text;
+        _settings.AudioNotification.Volume = VolumeSlider.Value;
+
+        // TTS V3.6.5 Settings
+        _settings.Tts.EnableTts = EnableTtsCheckBox.IsChecked ?? true;
+        _settings.Tts.SpeechSpeed = (float)TtsSpeechSpeedSlider.Value;
+        _settings.Tts.Volume = (float)TtsVolumeSlider.Value;
+        _settings.Tts.MaxTextLength = int.Parse(TtsMaxTextLengthTextBox.Text);
+        _settings.Tts.UseFallbackSapi = TtsUseFallbackSapiCheckBox.IsChecked ?? true;
+        
+        // Save selected TTS voice
+        if (TtsVoiceComboBox.SelectedItem is ComboBoxItem selectedTtsVoiceItem && selectedTtsVoiceItem.Tag != null)
+        {
+            _settings.Tts.SelectedVoice = selectedTtsVoiceItem.Tag.ToString() ?? "expr-voice-2-f";
+        }
+
+        // Vision V3.6.3 Settings
+        _settings.Vision.EnableVisionCapture = EnableVisionCheckBox.IsChecked ?? true;
+        _settings.Vision.SystemPrompt = VisionSystemPromptTextBox.Text;
+        
+        // Save image processing settings
+        var imageSizeTag = ((ComboBoxItem)VisionImageSizeComboBox.SelectedItem)?.Tag?.ToString() ?? "1024";
+        _settings.Vision.ImageQuality = int.Parse(imageSizeTag) >= 1536 ? 95 : 85; // Higher quality for larger images
+        
+        // Save selected Vision model
+        if (VisionModelComboBox.SelectedItem is ComboBoxItem selectedVisionModelItem && selectedVisionModelItem.Tag != null)
+        {
+            _settings.Vision.SelectedVisionModel = selectedVisionModelItem.Tag.ToString() ?? "";
+        }
+    }
+
+    // TTS Event Handlers
+    private async Task LoadTtsSettings()
+    {
+        try
+        {
+            EnableTtsCheckBox.IsChecked = _settings.Tts.EnableTts;
+            TtsSpeechSpeedSlider.Value = _settings.Tts.SpeechSpeed;
+            TtsSpeechSpeedValueTextBlock.Text = $"{_settings.Tts.SpeechSpeed:F1}x";
+            TtsVolumeSlider.Value = _settings.Tts.Volume;
+            TtsVolumeValueTextBlock.Text = $"{_settings.Tts.Volume * 100:F0}%";
+            TtsMaxTextLengthTextBox.Text = _settings.Tts.MaxTextLength.ToString();
+            TtsUseFallbackSapiCheckBox.IsChecked = _settings.Tts.UseFallbackSapi;
+
+            // Load available voices
+            await LoadTtsVoices();
+            
+            // Update Python status - but don't trigger initialization during settings load
+            await RefreshTtsStatusLazy();
+        }
+        catch (Exception ex)
+        {
+            _logger.LogError(ex, "Failed to load TTS settings");
+        }
+    }
+
+    private async Task LoadTtsVoices()
+    {
+        try
+        {
+            TtsVoiceComboBox.Items.Clear();
+            var voices = _ttsEngine.GetAvailableVoices();
+            
+            foreach (var voice in voices)
+            {
+                var item = new ComboBoxItem
+                {
+                    Content = voice.Description,
+                    Tag = voice.Id
+                };
+                TtsVoiceComboBox.Items.Add(item);
+                
+                if (voice.Id == _settings.Tts.SelectedVoice)
+                {
+                    TtsVoiceComboBox.SelectedItem = item;
+                }
+            }
+            
+            // If no voice is selected, select the first one
+            if (TtsVoiceComboBox.SelectedItem == null && TtsVoiceComboBox.Items.Count > 0)
+            {
+                TtsVoiceComboBox.SelectedIndex = 0;
+            }
+        }
+        catch (Exception ex)
+        {
+            _logger.LogError(ex, "Failed to load TTS voices");
+        }
+    }
+
+    private void TtsVoiceComboBox_SelectionChanged(object sender, SelectionChangedEventArgs e)
+    {
+        if (TtsVoiceComboBox.SelectedItem is ComboBoxItem selectedItem && selectedItem.Tag != null)
+        {
+            var voiceId = selectedItem.Tag.ToString();
+            var voices = _ttsEngine.GetAvailableVoices();
+            var selectedVoice = voices.FirstOrDefault(v => v.Id == voiceId);
+            
+            if (selectedVoice != null)
+            {
+                TtsVoiceNameTextBlock.Text = selectedVoice.Description;
+                TtsVoiceDescriptionTextBlock.Text = $"Gender: {selectedVoice.Gender}, Language: {selectedVoice.Language}";
+                TtsVoiceDetailsTextBlock.Text = "KittenTTS neural voice with expressive capabilities";
+            }
+        }
+    }
+
+    private void TtsSpeechSpeedSlider_ValueChanged(object sender, RoutedPropertyChangedEventArgs<double> e)
+    {
+        if (TtsSpeechSpeedValueTextBlock != null)
+        {
+            TtsSpeechSpeedValueTextBlock.Text = $"{e.NewValue:F1}x";
+        }
+    }
+
+    private void TtsVolumeSlider_ValueChanged(object sender, RoutedPropertyChangedEventArgs<double> e)
+    {
+        if (TtsVolumeValueTextBlock != null)
+        {
+            TtsVolumeValueTextBlock.Text = $"{e.NewValue * 100:F0}%";
+        }
+    }
+
+    private async void RefreshTtsStatus_Click(object sender, RoutedEventArgs e)
+    {
+        await RefreshTtsStatus();
+    }
+
+    private async Task RefreshTtsStatus()
+    {
+        try
+        {
+            RefreshTtsStatusButton.IsEnabled = false;
+            TtsPythonStatusTextBlock.Text = "Checking Python environment...";
+            
+            // Check Python availability
+            var pythonAvailable = await _pythonManager.InitializeAsync();
+            if (pythonAvailable)
+            {
+                TtsPythonStatusTextBlock.Text = "Python environment: Available";
+                TtsPythonStatusTextBlock.Foreground = System.Windows.Media.Brushes.Green;
+            }
+            else
+            {
+                TtsPythonStatusTextBlock.Text = "Python environment: Not available";
+                TtsPythonStatusTextBlock.Foreground = System.Windows.Media.Brushes.Red;
+            }
+            
+            // Check KittenTTS availability
+            var kittenTtsAvailable = await _ttsEngine.IsAvailableAsync();
+            if (kittenTtsAvailable)
+            {
+                TtsKittenStatusTextBlock.Text = "KittenTTS: Available and ready";
+                TtsKittenStatusTextBlock.Foreground = System.Windows.Media.Brushes.Green;
+            }
+            else
+            {
+                TtsKittenStatusTextBlock.Text = "KittenTTS: Not available, will use SAPI fallback";
+                TtsKittenStatusTextBlock.Foreground = System.Windows.Media.Brushes.Orange;
+            }
+            
+            // Update engine status
+            TtsEngineStatusTextBlock.Text = $"Engine: {_ttsEngine.EngineInfo}";
+            TtsEngineStatusTextBlock.Foreground = System.Windows.Media.Brushes.Blue;
+            
+        }
+        catch (Exception ex)
+        {
+            _logger.LogError(ex, "Failed to refresh TTS status");
+            TtsPythonStatusTextBlock.Text = "Status check failed";
+            TtsPythonStatusTextBlock.Foreground = System.Windows.Media.Brushes.Red;
+        }
+        finally
+        {
+            RefreshTtsStatusButton.IsEnabled = true;
+        }
+    }
+
+    private async Task RefreshTtsStatusLazy()
+    {
+        try
+        {
+            // Don't trigger Python initialization during settings load - just show status based on current state
+            if (_pythonManager.IsInitialized)
+            {
+                TtsPythonStatusTextBlock.Text = "Python environment: Available";
+                TtsPythonStatusTextBlock.Foreground = System.Windows.Media.Brushes.Green;
+            }
+            else
+            {
+                TtsPythonStatusTextBlock.Text = "Python environment: Not initialized (click Refresh to check)";
+                TtsPythonStatusTextBlock.Foreground = System.Windows.Media.Brushes.Orange;
+            }
+            
+            // Update engine status without triggering initialization
+            TtsEngineStatusTextBlock.Text = $"Engine: {_ttsEngine.EngineInfo}";
+            TtsEngineStatusTextBlock.Foreground = System.Windows.Media.Brushes.Blue;
+            
+            // Show generic status for KittenTTS without checking availability
+            TtsKittenStatusTextBlock.Text = "KittenTTS: Status unknown (click Refresh to check)";
+            TtsKittenStatusTextBlock.Foreground = System.Windows.Media.Brushes.Gray;
+        }
+        catch (Exception ex)
+        {
+            _logger.LogError(ex, "Failed to refresh TTS status lazily");
+            TtsPythonStatusTextBlock.Text = "Status display failed";
+            TtsPythonStatusTextBlock.Foreground = System.Windows.Media.Brushes.Red;
+        }
+    }
+
+    private async void TestTts_Click(object sender, RoutedEventArgs e)
+    {
+        try
+        {
+            TestTtsButton.IsEnabled = false;
+            
+            // Set clipboard with test text
+            var testText = "This is a KittenTTS test. The text-to-speech system is working correctly.";
+            await _clipboardService.SetTextAsync(testText);
+            
+            // Generate TTS with current settings
+            var options = new TtsOptions
+            {
+                Speed = (float)TtsSpeechSpeedSlider.Value,
+                OutputFormat = TtsOutputFormat.Wav
+            };
+            
+            var selectedVoiceId = ((ComboBoxItem)TtsVoiceComboBox.SelectedItem)?.Tag?.ToString() ?? "expr-voice-2-f";
+            var result = await _ttsEngine.GenerateAudioAsync(testText, options);
+            
+            if (result.Success)
+            {
+                // Play the audio
+                var audioPlayback = _serviceProvider.GetRequiredService<IAudioPlaybackService>();
+                audioPlayback.Volume = (float)TtsVolumeSlider.Value;
+                await audioPlayback.PlayAudioAsync(result.AudioData, CancellationToken.None);
+                
+                MessageBox.Show("TTS test completed successfully!", "TTS Test", 
+                    MessageBoxButton.OK, MessageBoxImage.Information);
+            }
+            else
+            {
+                MessageBox.Show($"TTS test failed: {result.ErrorMessage}", "TTS Test Failed", 
+                    MessageBoxButton.OK, MessageBoxImage.Warning);
+            }
+        }
+        catch (Exception ex)
+        {
+            _logger.LogError(ex, "TTS test failed");
+            MessageBox.Show($"TTS test failed: {ex.Message}", "TTS Test Error", 
+                MessageBoxButton.OK, MessageBoxImage.Error);
+        }
+        finally
+        {
+            TestTtsButton.IsEnabled = true;
+        }
+    }
+
+    // Vision Event Handlers
+    private async Task LoadVisionSettings()
+    {
+        try
+        {
+            EnableVisionCheckBox.IsChecked = _settings.Vision.EnableVisionCapture;
+            VisionSystemPromptTextBox.Text = _settings.Vision.SystemPrompt;
+            
+            // Load image size based on quality setting
+            var imageSizeTag = _settings.Vision.ImageQuality >= 95 ? "1536" : "1024";
+            VisionImageSizeComboBox.SelectedItem = VisionImageSizeComboBox.Items.Cast<ComboBoxItem>()
+                .FirstOrDefault(item => item.Tag?.ToString() == imageSizeTag);
+            
+            // Set quality setting
+            VisionImageQualityComboBox.SelectedItem = VisionImageQualityComboBox.Items.Cast<ComboBoxItem>()
+                .FirstOrDefault(item => item.Tag?.ToString() == (_settings.Vision.ImageQuality >= 95 ? "high" : "balanced"));
+                
+            VisionShowPreviewCheckBox.IsChecked = true; // Default to enabled
+            VisionAutoClipboardCheckBox.IsChecked = true; // Default to enabled
+
+            // Load available vision models
+            await LoadVisionModels();
+        }
+        catch (Exception ex)
+        {
+            _logger.LogError(ex, "Failed to load Vision settings");
+        }
+    }
+
+    private async Task LoadVisionModels()
+    {
+        try
+        {
+            VisionModelComboBox.Items.Clear();
+            
+            // Get available vision models from OpenRouter
+            _availableVisionModels = await _openRouterService.GetAvailableVisionModelsAsync();
+            
+            foreach (var model in _availableVisionModels)
+            {
+                var item = new ComboBoxItem
+                {
+                    Content = $"{model.Name}",
+                    Tag = model.Id
+                };
+                VisionModelComboBox.Items.Add(item);
+                
+                if (model.Id == _settings.Vision.SelectedVisionModel)
+                {
+                    VisionModelComboBox.SelectedItem = item;
+                }
+            }
+            
+            // If no model is selected, try to select a default vision model
+            if (VisionModelComboBox.SelectedItem == null && VisionModelComboBox.Items.Count > 0)
+            {
+                // Try to find Claude or GPT-4 Vision first
+                var preferredModel = VisionModelComboBox.Items.Cast<ComboBoxItem>()
+                    .FirstOrDefault(item => item.Tag?.ToString()?.Contains("claude") == true ||
+                                          item.Tag?.ToString()?.Contains("gpt-4") == true ||
+                                          item.Tag?.ToString()?.Contains("vision") == true);
+                                          
+                if (preferredModel != null)
+                {
+                    VisionModelComboBox.SelectedItem = preferredModel;
+                }
+                else
+                {
+                    VisionModelComboBox.SelectedIndex = 0;
+                }
+            }
+        }
+        catch (Exception ex)
+        {
+            _logger.LogError(ex, "Failed to load Vision models");
+        }
+    }
+
+    private void VisionModelComboBox_SelectionChanged(object sender, SelectionChangedEventArgs e)
+    {
+        if (VisionModelComboBox.SelectedItem is ComboBoxItem selectedItem && selectedItem.Tag != null)
+        {
+            var modelId = selectedItem.Tag.ToString();
+            var selectedModel = _availableVisionModels.FirstOrDefault(v => v.Id == modelId);
+            
+            if (selectedModel != null)
+            {
+                VisionModelNameTextBlock.Text = selectedModel.Name;
+                VisionModelDescriptionTextBlock.Text = selectedModel.Description;
+                VisionModelDetailsTextBlock.Text = $"Pricing: ${selectedModel.PricePerMToken}/1M tokens, Context: {selectedModel.ContextLength:N0} tokens";
+            }
+        }
+    }
+
+    private async void RefreshVisionModels_Click(object sender, RoutedEventArgs e)
+    {
+        await LoadVisionModels();
+    }
+
+    private async void TestVisionCapture_Click(object sender, RoutedEventArgs e)
+    {
+        try
+        {
+            TestVisionCaptureButton.IsEnabled = false;
+            
+            MessageBox.Show("The screen will be captured for vision analysis in 3 seconds. Position any content you want analyzed on your screen.", 
+                           "Vision Test", MessageBoxButton.OK, MessageBoxImage.Information);
+            
+            // Small delay to let user position content
+            await Task.Delay(3000);
+            
+            // Test vision capture using the service
+            var result = await _visionProcessingService.CaptureAndAnalyzeAsync(null);
+            
+            if (!string.IsNullOrEmpty(result) && result != "Vision analysis failed: No screen area selected.")
+            {
+                var message = $"Vision test completed successfully!\n\nAnalysis result:\n{result.Substring(0, Math.Min(500, result.Length))}";
+                if (result.Length > 500)
+                {
+                    message += "...";
+                }
+                
+                MessageBox.Show(message, "Vision Test Success", 
+                    MessageBoxButton.OK, MessageBoxImage.Information);
+            }
+            else
+            {
+                MessageBox.Show("Vision test failed or was cancelled. Please ensure a vision-capable model is selected in OpenRouter/Ollama settings.", 
+                               "Vision Test Failed", MessageBoxButton.OK, MessageBoxImage.Warning);
+            }
+        }
+        catch (Exception ex)
+        {
+            _logger.LogError(ex, "Vision test failed");
+            MessageBox.Show($"Vision test failed: {ex.Message}", "Vision Test Error", 
+                MessageBoxButton.OK, MessageBoxImage.Error);
+        }
+        finally
+        {
+            TestVisionCaptureButton.IsEnabled = true;
+        }
+    }
+
+    // TTS Event Handlers - NEW
+    private List<VoiceInfo> _availableVoices = new();
+
+    private async void RefreshVoices_Click(object sender, RoutedEventArgs e)
+    {
+        try
+        {
+            RefreshVoicesButton.IsEnabled = false;
+            await LoadAvailableVoices();
+        }
+        catch (Exception ex)
+        {
+            _logger.LogError(ex, "Failed to refresh voices");
+            MessageBox.Show($"Failed to refresh voices: {ex.Message}", "Error", 
+                MessageBoxButton.OK, MessageBoxImage.Error);
+        }
+        finally
+        {
+            RefreshVoicesButton.IsEnabled = true;
+        }
+    }
+
+    private async Task LoadAvailableVoices()
+    {
+        try
+        {
+            VoiceComboBox.Items.Clear();
+            _availableVoices = (await _ttsService.GetAvailableVoicesAsync()).ToList();
+
+            // Add default option
+            var defaultItem = new ComboBoxItem
+            {
+                Content = "System Default",
+                Tag = ""
+            };
+            VoiceComboBox.Items.Add(defaultItem);
+
+            // Add available voices
+            foreach (var voice in _availableVoices)
+            {
+                var item = new ComboBoxItem
+                {
+                    Content = $"{voice.Name} ({voice.Gender}, {voice.Culture})",
+                    Tag = voice.Name
+                };
+                VoiceComboBox.Items.Add(item);
+            }
+
+            // Select stored voice or default
+            if (string.IsNullOrEmpty(_settings.TTS.SelectedVoice))
+            {
+                VoiceComboBox.SelectedItem = defaultItem;
+            }
+            else
+            {
+                var storedVoiceItem = VoiceComboBox.Items.Cast<ComboBoxItem>()
+                    .FirstOrDefault(item => item.Tag?.ToString() == _settings.TTS.SelectedVoice);
+                VoiceComboBox.SelectedItem = storedVoiceItem ?? defaultItem;
+            }
+        }
+        catch (Exception ex)
+        {
+            _logger.LogError(ex, "Failed to load available voices");
+        }
+    }
+
+    private void VoiceComboBox_SelectionChanged(object sender, SelectionChangedEventArgs e)
+    {
+        // Update settings immediately when voice changes
+        if (_settings?.TTS != null && VoiceComboBox.SelectedItem is ComboBoxItem selectedItem)
+        {
+            _settings.TTS.SelectedVoice = selectedItem.Tag?.ToString() ?? "";
+        }
+    }
+
+    private void SpeechRateSlider_ValueChanged(object sender, RoutedPropertyChangedEventArgs<double> e)
+    {
+        // Update settings immediately when rate changes
+        if (_settings?.TTS != null)
+        {
+            _settings.TTS.Rate = (int)e.NewValue;
+        }
+    }
+
+    private void SpeechVolumeSlider_ValueChanged(object sender, RoutedPropertyChangedEventArgs<double> e)
+    {
+        if (SpeechVolumeValueTextBlock != null)
+        {
+            SpeechVolumeValueTextBlock.Text = $"{e.NewValue:F0}%";
+        }
+
+        // Update settings immediately when volume changes
+        if (_settings?.TTS != null)
+        {
+            _settings.TTS.Volume = (int)e.NewValue;
+        }
+    }
+
+    private async void TestVoice_Click(object sender, RoutedEventArgs e)
+    {
+        try
+        {
+            TestVoiceButton.IsEnabled = false;
+            
+            // Configure TTS with current settings
+            var selectedVoice = "";
+            if (VoiceComboBox.SelectedItem is ComboBoxItem voiceItem && voiceItem.Tag != null)
+            {
+                selectedVoice = voiceItem.Tag.ToString() ?? "";
+            }
+
+            if (!string.IsNullOrEmpty(selectedVoice))
+            {
+                await _ttsService.SetVoiceAsync(selectedVoice);
+            }
+            await _ttsService.SetRateAsync((int)SpeechRateSlider.Value);
+            await _ttsService.SetVolumeAsync((int)SpeechVolumeSlider.Value);
+
+            // Test with a sample phrase
+            await _ttsService.SpeakTextAsync("Hello, this is a test of the selected voice settings.");
+        }
+        catch (Exception ex)
+        {
+            _logger.LogError(ex, "Voice test failed");
+            MessageBox.Show($"Voice test failed: {ex.Message}", "TTS Test Error", 
+                MessageBoxButton.OK, MessageBoxImage.Error);
+        }
+        finally
+        {
+            TestVoiceButton.IsEnabled = true;
+        }
+    }
+
+    private void Cancel_Click(object sender, RoutedEventArgs e)
+    {
+        DialogResult = false;
+        Close();
+    }
+}